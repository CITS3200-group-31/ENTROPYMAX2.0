<<<<<<< HEAD
# Frontend Overview

This document describes the modular PyQt6 frontend in `frontend/`: what each part does, how to run it, and the overall application workflow.

## Layout

```
frontend/
├── main.py                     # Main application entry point
├── components/
│   ├── control_panel.py        # UI for file selection and analysis parameters
│   ├── interactive_map_widget.py # Interactive map for sample selection
│   ├── sample_list_widget.py   # List of samples with selection
│   ├── simple_map_sample_widget.py # Combined map and sample list view
│   ├── group_detail_popup.py   # Popup windows for group analysis
│   ├── chart_widget.py         # Reusable widget for plotting CH and Rs
│   ├── module_preview_card.py  # UI card for each module in the main window
│   └── ...
├── utils/
│   └── csv_export.py           # Utility for exporting analysis results
├── help/
│   └── format_examples_dialog.py # Dialog showing CSV format examples
├── interactive_map.html        # HTML template for the map
└── requirements.txt            # Python dependencies
```

## Responsibilities

- **`main.py`**:
    - The main entry point for the application.
    - Initializes the main window (`EntropyMaxFinal`), which holds the control panel and module preview cards.
    - Manages the overall application state, including file paths, analysis data, and window references.
    - Connects signals and slots between different components to orchestrate the workflow.

- **`components/control_panel.py`**:
    - Provides the main user interface for interacting with the application.
    - Follows a step-by-step workflow:
        1.  **Input Data**: Select input grain size and GPS CSV files.
        2.  **Analysis Parameters**: Configure parameters like group range and processing options.
        3.  **Generate Map**: Load GPS data and display samples on the map.
        4.  **Run Analysis**: Execute the analysis (currently using mock data).
        5.  **Show Group Details**: Open popups with detailed charts for each group.
        6.  **Export Results**: Save analysis results to a CSV file.

- **`components/interactive_map_widget.py`**:
    - Displays an interactive map using `folium` and `QWebEngineView`.
    - Allows users to select samples directly on the map via clicking, box selection, and multi-selection (Option on Mac and Alt on Win).
    - Visualizes sample locations and their assigned groups with colored markers.
    - Communicates with the Python backend via a `QWebChannel` bridge.

- **`components/sample_list_widget.py`**:
    - Displays a list of all samples loaded from the GPS data.
    - Allows for sample selection, which is synchronized with the map.
    - Provides a "Locate" button to zoom to a specific sample on the map.

- **`components/simple_map_sample_widget.py`**:
    - A container widget that combines the `InteractiveMapWidget` and `SampleListWidget` in a splitter view.

- **`components/group_detail_popup.py`**:
    - Manages and displays popup windows, one for each group identified by the analysis.
    - Each popup contains a line chart (`pyqtgraph`) showing the grain size distribution for all samples within that group.
    - Allows for highlighting a specific sample's line chart by clicking on it.

- **`components/chart_widget.py`**:
    - A reusable widget for displaying analysis results like the Calinski-Harabasz (CH) index and Rs percentage.
    - Used in standalone windows for CH and Rs analysis.

- **`utils/csv_export.py`**:
    - A utility function to export the analysis parameters and results into a formatted CSV file.

- **`help/format_examples_dialog.py`**:
    - A simple dialog that shows users the expected format for the input CSV files (GPS and grain size).

## Data Workflow

1.  **File Selection**: The user selects a grain size data CSV and a GPS coordinates CSV via the `ControlPanel`.
2.  **Map Generation**:
    - The GPS CSV is parsed to extract sample names and their latitude/longitude coordinates.
    - The `InteractiveMapWidget` renders these locations as selectable markers on a map.
    - The `SampleListWidget` is populated with the sample names.
3.  **Analysis**:
    - The user triggers the analysis from the `ControlPanel`.
    - Currently, this uses mock data to generate CH and Rs values for a range of `k` (number of groups).
    - The results are plotted in the `ChartWidget` windows.
4.  **Group Visualization**:
    - The user requests to see group details.
    - The `GroupDetailPopup` manager reads the actual grain size CSV and creates a separate popup window for each group.
    - Each popup displays an overlay of line charts, where each line represents a sample's grain size distribution.
5.  **Export**:
    - The user exports the results.
    - The `csv_export` utility writes the analysis parameters, selected samples, and CH/Rs values to a new CSV file.

## Logic Workflow

The application is event-driven, using PyQt's signal and slot mechanism.

1.  **Initialization**: `EntropyMaxFinal` in `main.py` sets up the main UI, including the `ControlPanel` and the preview cards for different modules (Map, CH Analysis, Rs Analysis).
2.  **File Loading**:
    - The user clicks "Select Input CSV" or "Select GPS CSV" in the `ControlPanel`.
    - A file dialog opens. Upon selection, the `ControlPanel` emits a signal (`inputFileSelected` or `gpsFileSelected`).
    - `EntropyMaxFinal` receives this signal and updates its internal state with the file path. The backend's validation functions are called to check the CSV structure.
3.  **Map Generation**:
    - Once both files are selected, the "Generate Map" button is enabled.
    - Clicking it emits the `generateMapRequested` signal from the `ControlPanel`.
    - `EntropyMaxFinal`'s `_on_generate_map` slot is called, which parses the GPS data and loads it into the `SimpleMapSampleWidget`.
4.  **Sample Selection**:
    - The user can select samples in the `InteractiveMapWidget` or the `SampleListWidget`.
    - Selection changes in one widget emit a `selectionChanged` signal, which is received by the other widget to keep the selection synchronized.
5.  **Analysis Execution**:
    - The "Run Analysis" button (enabled after map generation) emits the `runAnalysisRequested` signal.
    - `EntropyMaxFinal`'s `_on_run_analysis` slot is triggered. It gathers parameters from the `ControlPanel`, runs the analysis (currently with mock data), and plots the results on the CH and Rs chart widgets.
6.  **Viewing Group Details**:
    - The "Show Group Details" button (enabled after analysis) emits `showGroupDetailsRequested`.
    - `EntropyMaxFinal`'s `_on_show_group_details` slot calls the `GroupDetailPopup` manager to load the grain size data and display the popup windows for each group.
7.  **Exporting Results**:
    - The "Export Results" button emits `exportResultsRequested`.
    - `EntropyMaxFinal`'s `_on_export_results` slot opens a file save dialog and then calls the `export_analysis_results` function to write the data to a CSV file.

## How to Run

1.  **Install Dependencies**:
    ```bash
    pip install -r frontend/requirements.txt
    ```

2.  **Run the Application**:
    ```bash
    python frontend/main.py
    ```
=======
## Environment

```shell
# Install Brew
/bin/bash -c "$(curl -fsSL https://raw.githubusercontent.com/Homebrew/install/HEAD/install.sh)"
brew install --cask anaconda
conda init
conda create -n entro python=3.11
conda activate entro
pip install -r requirements.txt
python main.py
```

## Tests

### Group Details Module

```shell
# Make sure you are in the root directory
python frontend/test/test_group_details.py
```

## Data Usage Declaration

- Currently, the CH Index, RS Percentage, and Interactive Map Module utilize mock data from `frontend/sample_data.py`.
  - The mock data is formatted as a dictionary.
- The Group Details module employs actual data and includes a function `_parse_csv_data`, which can directly read `frontend/test/data/Input file GP for Entropy 20240910.csv` for testing purposes.
  - As indicated by `_on_show_group_details` in `main.py`, I assume the k value is 4. The `group_detail_popup.load_and_show_popups` function will read this k value and process the `grouped_samples`.

## Current Workflow Mermaid

```mermaid
flowchart TD
    A[Launch Application] --> B[Select Input CSV]
    B --> C[Define Output File]
    C --> D[Set Parameters]
    D --> E[Generate Map View]
    E --> F[Select Samples]
    F --> G[Run Analysis]
    G --> H[Show Group Details]
    G --> I[Export Results]
```

### Component Architecture

```
Frontend
├── main.py (Main Application Window)
├── components/
│   ├── control_panel.py (Control Panel - Workflow Management)
│   ├── map_widget.py (Map Component - Sample Visualization)
│   ├── chart_widget.py (Chart Component - CH/Rs Analysis Charts)
│   ├── sample_list_widget.py (Sample List - Selection Management)
│   └── group_detail_popup.py (Group Detail Popup - Detailed Analysis)
├── utils/
│   └── csv_export.py (Results Export Utility)
└── sample_data.py (Test Data)
```

### Data Flow

```mermaid
flowchart LR
    CSV[Input CSV File] --> Parser[Data Parser]
    Parser --> Map[Map Component]
    Parser --> List[Sample List]
    List --> Selector[Sample Selector]
    Selector --> Analysis[Analysis Engine]
    Analysis --> Charts[CH/Rs Charts]
    Analysis --> Details[Group Details]
    Charts --> Export[Exporter]
    Details --> Export
    Export --> CSV_Out[Output CSV Report]
```

## ToDo
### Change the logic workflow after confirmed from Piers

STEP 1: Input
STEP 2: Define analysis parameters: min & max(default 2 - 20), permutation, row proportions
STEP 3: Run analysis button(CH Index & RS Per and suggest a optimal k value)
STEP 4: Generate Map View -> Ask for group options x: ask the user to specify which groups they would like to view between the range of STEP2 and display on the map, as well as perform further graph analysis.
STEP 5: Show group deatils (Using the same options x defined from step 4 to show x graphs)
STEP 6: Export results -> Pop up options for users to select: (MAP PNG/JPG, n Graphs from range x, CSV Path, logs)

```mermaid
flowchart TD
    A[STEP 1: Input] --> B[STEP 2: Define parameters min-max 2-20, permutation, row proportions]
    B --> C[STEP 3: Run analysis CH Index RS Per suggest optimal k]
    C --> D[STEP 4: Generate Map View]
    D --> D1[Ask group options x between STEP2 range]
    D1 --> D2[Display on map perform graph analysis]
    D2 --> E[STEP 5: Show group details using x from STEP4]
    E --> F[STEP 6: Export results]
    F --> F1[Pop up options MAP PNG JPG n Graphs CSV Path logs]
```

## Compilation / Packaging Tool Tutorials 
### macOS ARM Arch

```shell
conda activate entro
# Factory version solved a tons of bugs
pip install nuitka --pre
sudo xcode-select -s /Library/Developer/CommandLineTools
export SDKROOT=$(xcrun --sdk macosx --show-sdk-path)
LDFLAGS="-L${SDKROOT}/usr/lib" nuitka --mode=app --enable-plugin=pyside6 main.py
```

### Windows x86 Arch

```shell
# install conda from https://repo.anaconda.com/miniconda/ 
conda create -n entro python=3.11
conda activate entro
pip install nuitka --pre
nuitka --mode=app --enable-plugin=pyside6 main.py
# nuitka program will automatically download MinGW and set up dependencies
```
>>>>>>> aaa42d91
<|MERGE_RESOLUTION|>--- conflicted
+++ resolved
@@ -1,134 +1,3 @@
-<<<<<<< HEAD
-# Frontend Overview
-
-This document describes the modular PyQt6 frontend in `frontend/`: what each part does, how to run it, and the overall application workflow.
-
-## Layout
-
-```
-frontend/
-├── main.py                     # Main application entry point
-├── components/
-│   ├── control_panel.py        # UI for file selection and analysis parameters
-│   ├── interactive_map_widget.py # Interactive map for sample selection
-│   ├── sample_list_widget.py   # List of samples with selection
-│   ├── simple_map_sample_widget.py # Combined map and sample list view
-│   ├── group_detail_popup.py   # Popup windows for group analysis
-│   ├── chart_widget.py         # Reusable widget for plotting CH and Rs
-│   ├── module_preview_card.py  # UI card for each module in the main window
-│   └── ...
-├── utils/
-│   └── csv_export.py           # Utility for exporting analysis results
-├── help/
-│   └── format_examples_dialog.py # Dialog showing CSV format examples
-├── interactive_map.html        # HTML template for the map
-└── requirements.txt            # Python dependencies
-```
-
-## Responsibilities
-
-- **`main.py`**:
-    - The main entry point for the application.
-    - Initializes the main window (`EntropyMaxFinal`), which holds the control panel and module preview cards.
-    - Manages the overall application state, including file paths, analysis data, and window references.
-    - Connects signals and slots between different components to orchestrate the workflow.
-
-- **`components/control_panel.py`**:
-    - Provides the main user interface for interacting with the application.
-    - Follows a step-by-step workflow:
-        1.  **Input Data**: Select input grain size and GPS CSV files.
-        2.  **Analysis Parameters**: Configure parameters like group range and processing options.
-        3.  **Generate Map**: Load GPS data and display samples on the map.
-        4.  **Run Analysis**: Execute the analysis (currently using mock data).
-        5.  **Show Group Details**: Open popups with detailed charts for each group.
-        6.  **Export Results**: Save analysis results to a CSV file.
-
-- **`components/interactive_map_widget.py`**:
-    - Displays an interactive map using `folium` and `QWebEngineView`.
-    - Allows users to select samples directly on the map via clicking, box selection, and multi-selection (Option on Mac and Alt on Win).
-    - Visualizes sample locations and their assigned groups with colored markers.
-    - Communicates with the Python backend via a `QWebChannel` bridge.
-
-- **`components/sample_list_widget.py`**:
-    - Displays a list of all samples loaded from the GPS data.
-    - Allows for sample selection, which is synchronized with the map.
-    - Provides a "Locate" button to zoom to a specific sample on the map.
-
-- **`components/simple_map_sample_widget.py`**:
-    - A container widget that combines the `InteractiveMapWidget` and `SampleListWidget` in a splitter view.
-
-- **`components/group_detail_popup.py`**:
-    - Manages and displays popup windows, one for each group identified by the analysis.
-    - Each popup contains a line chart (`pyqtgraph`) showing the grain size distribution for all samples within that group.
-    - Allows for highlighting a specific sample's line chart by clicking on it.
-
-- **`components/chart_widget.py`**:
-    - A reusable widget for displaying analysis results like the Calinski-Harabasz (CH) index and Rs percentage.
-    - Used in standalone windows for CH and Rs analysis.
-
-- **`utils/csv_export.py`**:
-    - A utility function to export the analysis parameters and results into a formatted CSV file.
-
-- **`help/format_examples_dialog.py`**:
-    - A simple dialog that shows users the expected format for the input CSV files (GPS and grain size).
-
-## Data Workflow
-
-1.  **File Selection**: The user selects a grain size data CSV and a GPS coordinates CSV via the `ControlPanel`.
-2.  **Map Generation**:
-    - The GPS CSV is parsed to extract sample names and their latitude/longitude coordinates.
-    - The `InteractiveMapWidget` renders these locations as selectable markers on a map.
-    - The `SampleListWidget` is populated with the sample names.
-3.  **Analysis**:
-    - The user triggers the analysis from the `ControlPanel`.
-    - Currently, this uses mock data to generate CH and Rs values for a range of `k` (number of groups).
-    - The results are plotted in the `ChartWidget` windows.
-4.  **Group Visualization**:
-    - The user requests to see group details.
-    - The `GroupDetailPopup` manager reads the actual grain size CSV and creates a separate popup window for each group.
-    - Each popup displays an overlay of line charts, where each line represents a sample's grain size distribution.
-5.  **Export**:
-    - The user exports the results.
-    - The `csv_export` utility writes the analysis parameters, selected samples, and CH/Rs values to a new CSV file.
-
-## Logic Workflow
-
-The application is event-driven, using PyQt's signal and slot mechanism.
-
-1.  **Initialization**: `EntropyMaxFinal` in `main.py` sets up the main UI, including the `ControlPanel` and the preview cards for different modules (Map, CH Analysis, Rs Analysis).
-2.  **File Loading**:
-    - The user clicks "Select Input CSV" or "Select GPS CSV" in the `ControlPanel`.
-    - A file dialog opens. Upon selection, the `ControlPanel` emits a signal (`inputFileSelected` or `gpsFileSelected`).
-    - `EntropyMaxFinal` receives this signal and updates its internal state with the file path. The backend's validation functions are called to check the CSV structure.
-3.  **Map Generation**:
-    - Once both files are selected, the "Generate Map" button is enabled.
-    - Clicking it emits the `generateMapRequested` signal from the `ControlPanel`.
-    - `EntropyMaxFinal`'s `_on_generate_map` slot is called, which parses the GPS data and loads it into the `SimpleMapSampleWidget`.
-4.  **Sample Selection**:
-    - The user can select samples in the `InteractiveMapWidget` or the `SampleListWidget`.
-    - Selection changes in one widget emit a `selectionChanged` signal, which is received by the other widget to keep the selection synchronized.
-5.  **Analysis Execution**:
-    - The "Run Analysis" button (enabled after map generation) emits the `runAnalysisRequested` signal.
-    - `EntropyMaxFinal`'s `_on_run_analysis` slot is triggered. It gathers parameters from the `ControlPanel`, runs the analysis (currently with mock data), and plots the results on the CH and Rs chart widgets.
-6.  **Viewing Group Details**:
-    - The "Show Group Details" button (enabled after analysis) emits `showGroupDetailsRequested`.
-    - `EntropyMaxFinal`'s `_on_show_group_details` slot calls the `GroupDetailPopup` manager to load the grain size data and display the popup windows for each group.
-7.  **Exporting Results**:
-    - The "Export Results" button emits `exportResultsRequested`.
-    - `EntropyMaxFinal`'s `_on_export_results` slot opens a file save dialog and then calls the `export_analysis_results` function to write the data to a CSV file.
-
-## How to Run
-
-1.  **Install Dependencies**:
-    ```bash
-    pip install -r frontend/requirements.txt
-    ```
-
-2.  **Run the Application**:
-    ```bash
-    python frontend/main.py
-    ```
-=======
 ## Environment
 
 ```shell
@@ -247,5 +116,4 @@
 pip install nuitka --pre
 nuitka --mode=app --enable-plugin=pyside6 main.py
 # nuitka program will automatically download MinGW and set up dependencies
-```
->>>>>>> aaa42d91
+```