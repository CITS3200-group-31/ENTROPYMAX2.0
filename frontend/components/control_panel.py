<<<<<<< HEAD
"""
Workflow-oriented control panel.
"""

from PyQt6.QtWidgets import (QWidget, QGroupBox, QVBoxLayout, QHBoxLayout,
                             QPushButton, QCheckBox, QLineEdit,
                             QLabel, QFileDialog)
from PyQt6.QtCore import pyqtSignal as Signal


class ControlPanel(QWidget):
    """Minimalist control panel following workflow steps."""
    
    # Signals
    inputFileSelected = Signal(str)
    gpsFileSelected = Signal(str)
    runAnalysisRequested = Signal(dict)  # Step 3: Run Analysis
    showMapRequested = Signal()  # Step 4: Show Map from Parquet
    exportResultsRequested = Signal()
    
    def __init__(self, parent=None):
        super().__init__(parent)
        self.input_file = None
        self.gps_file = None
        self._setup_ui()
        self._update_button_states()
        
    def _setup_ui(self):
        """Initialize the minimalist UI."""
        layout = QVBoxLayout(self)
        layout.setSpacing(15)
        layout.setContentsMargins(10, 10, 10, 10)
        
        # Step 1: Input File
        input_group = QGroupBox("Step 1: Input Data")
        input_group.setStyleSheet("""
            QGroupBox {
                font-size: 14px;
                font-weight: 600;
                color: #333;
                border: 1px solid #e0e0e0;
                border-radius: 6px;
                margin-top: 10px;
                padding-top: 10px;
            }
            QGroupBox::title {
                subcontrol-origin: margin;
                left: 10px;
                padding: 0 10px 0 10px;
                background-color: white;
            }
        """)
        input_layout = QVBoxLayout()
        input_layout.setContentsMargins(10, 15, 10, 10)
        
        self.select_input_btn = QPushButton("Select Input CSV")
        self.select_input_btn.setStyleSheet("""
            QPushButton {
                background-color: #009688;
                color: white;
                border: none;
                border-radius: 4px;
                padding: 8px 16px;
                font-size: 13px;
                font-weight: 500;
            }
            QPushButton:hover {
                background-color: #00796b;
            }
            QPushButton:pressed {
                background-color: #004d40;
            }
        """)
        self.select_input_btn.clicked.connect(self._on_select_input)
        self.input_label = QLabel("No file selected")
        self.input_label.setStyleSheet("color: gray; padding: 5px;")
        
        # Add GPS file selection button
        self.select_gps_btn = QPushButton("Select GPS CSV")
        self.select_gps_btn.setStyleSheet("""
            QPushButton {
                background-color: #009688;
                color: white;
                border: none;
                border-radius: 4px;
                padding: 8px 16px;
                font-size: 13px;
                font-weight: 500;
            }
            QPushButton:hover {
                background-color: #00796b;
            }
            QPushButton:pressed {
                background-color: #004d40;
            }
        """)
        self.select_gps_btn.clicked.connect(self._on_select_gps)
        self.gps_label = QLabel("No GPS file selected")
        self.gps_label.setStyleSheet("color: gray; padding: 5px;")
        
        input_layout.addWidget(self.select_input_btn)
        input_layout.addWidget(self.input_label)
        input_layout.addWidget(self.select_gps_btn)
        input_layout.addWidget(self.gps_label)
        input_group.setLayout(input_layout)
        layout.addWidget(input_group)
        
        # Step 2: Analysis Parameters (renumbered from Step 3)
        params_group = QGroupBox("Step 2: Analysis Parameters")
        params_group.setStyleSheet("""
            QGroupBox {
                font-size: 14px;
                font-weight: 600;
                color: #333;
                border: 1px solid #e0e0e0;
                border-radius: 6px;
                margin-top: 10px;
                padding-top: 10px;
            }
            QGroupBox::title {
                subcontrol-origin: margin;
                left: 10px;
                padding: 0 10px 0 10px;
                background-color: white;
            }
        """)
        params_layout = QVBoxLayout()
        params_layout.setContentsMargins(10, 15, 10, 10)
        
        # Checkboxes
        checkbox_layout = QHBoxLayout()
        self.perm_check = QCheckBox("Permutations")
        self.perm_check.setChecked(True)
        self.perm_check.setStyleSheet("""
            QCheckBox { 
                font-size: 13px; 
                color: #333; 
                spacing: 8px;
            }
            QCheckBox::indicator {
                width: 16px;
                height: 16px;
            }
            QCheckBox::indicator:unchecked {
                border: 2px solid #d0d0d0;
                background-color: white;
                border-radius: 3px;
            }
            QCheckBox::indicator:checked {
                border: 2px solid #009688;
                background-color: #009688;
                border-radius: 3px;
            }
            QCheckBox::indicator:unchecked:hover {
                border: 2px solid #4db6ac;
                background-color: #e0f2f1;
            }
        """)
        self.prop_check = QCheckBox("Row Proportions")
        self.prop_check.setStyleSheet("""
            QCheckBox { 
                font-size: 13px; 
                color: #333; 
                spacing: 8px;
            }
            QCheckBox::indicator {
                width: 16px;
                height: 16px;
            }
            QCheckBox::indicator:unchecked {
                border: 2px solid #d0d0d0;
                background-color: white;
                border-radius: 3px;
            }
            QCheckBox::indicator:checked {
                border: 2px solid #009688;
                background-color: #009688;
                border-radius: 3px;
            }
            QCheckBox::indicator:unchecked:hover {
                border: 2px solid #4db6ac;
                background-color: #e0f2f1;
            }
        """)
        checkbox_layout.addWidget(self.perm_check)
        checkbox_layout.addWidget(self.prop_check)
        params_layout.addLayout(checkbox_layout)
        
        # Group range with minimalist design
        range_layout = QHBoxLayout()
        range_label = QLabel("Groups:")
        range_label.setStyleSheet("QLabel { font-size: 13px; color: #555; font-weight: 500; }")
        range_layout.addWidget(range_label)
        
        self.min_groups_input = QLineEdit()
        self.min_groups_input.setPlaceholderText("Min (2)")
        self.min_groups_input.setMaximumWidth(80)
        self.min_groups_input.setStyleSheet("""
            QLineEdit {
                background-color: #e0f2f1;
                border: 1px solid #009688;
                border-radius: 4px;
                padding: 6px;
                font-size: 13px;
                color: #004d40;
            }
            QLineEdit:focus {
                border-color: #00796b;
                background-color: #ffffff;
            }
        """)
        
        self.max_groups_input = QLineEdit()
        self.max_groups_input.setPlaceholderText("Max (20)")
        self.max_groups_input.setMaximumWidth(80)
        self.max_groups_input.setStyleSheet("""
            QLineEdit {
                background-color: #e0f2f1;
                border: 1px solid #009688;
                border-radius: 4px;
                padding: 6px;
                font-size: 13px;
                color: #004d40;
            }
            QLineEdit:focus {
                border-color: #00796b;
                background-color: #ffffff;
            }
        """)
        
        dash_label = QLabel("-")
        dash_label.setStyleSheet("QLabel { color: #666; font-size: 14px; }")
        
        range_layout.addWidget(self.min_groups_input)
        range_layout.addWidget(dash_label)
        range_layout.addWidget(self.max_groups_input)
        range_layout.addStretch()
        
        params_layout.addLayout(range_layout)
        params_group.setLayout(params_layout)
        layout.addWidget(params_group)
        
        # Step 3: Run Analysis
        self.run_analysis_btn = QPushButton("Step 3: Run Analysis")
        self.run_analysis_btn.setEnabled(False)
        self.run_analysis_btn.clicked.connect(self._on_run_analysis)
        self.run_analysis_btn.setStyleSheet("""
            QPushButton:enabled {
                background-color: #009688;
                color: white;
                border: none;
                border-radius: 4px;
                padding: 10px 16px;
                font-size: 13px;
                font-weight: 600;
            }
            QPushButton:enabled:hover {
                background-color: #00796b;
            }
            QPushButton:enabled:pressed {
                background-color: #004d40;
            }
            QPushButton:disabled {
                background-color: #cccccc;
                color: #666666;
                border: none;
                border-radius: 4px;
                padding: 10px 16px;
                font-size: 13px;
                font-weight: 600;
            }
        """)
        layout.addWidget(self.run_analysis_btn)
        
        # Step 4: Show Map View
        self.show_map_btn = QPushButton("Step 4: Generate Map View")
        self.show_map_btn.setEnabled(False)
        self.show_map_btn.clicked.connect(self._on_show_map)
        self.show_map_btn.setStyleSheet("""
            QPushButton:enabled {
                background-color: #009688;
                color: white;
                border: none;
                border-radius: 4px;
                padding: 10px 16px;
                font-size: 13px;
                font-weight: 600;
            }
            QPushButton:enabled:hover {
                background-color: #00796b;
            }
            QPushButton:enabled:pressed {
                background-color: #004d40;
            }
            QPushButton:disabled {
                background-color: #cccccc;
                color: #666666;
                border: none;
                border-radius: 4px;
                padding: 10px 16px;
                font-size: 13px;
                font-weight: 600;
            }
        """)
        layout.addWidget(self.show_map_btn)
        
        # Step 5: Export Results
        self.export_btn = QPushButton("Step 5: Export Results")
        self.export_btn.setEnabled(False)
        self.export_btn.clicked.connect(self._on_export)
        self.export_btn.setStyleSheet("""
            QPushButton:enabled {
                background-color: #009688;
                color: white;
                border: none;
                border-radius: 4px;
                padding: 8px 16px;
                font-size: 13px;
                font-weight: 500;
            }
            QPushButton:enabled:hover {
                background-color: #00796b;
            }
            QPushButton:enabled:pressed {
                background-color: #004d40;
            }
            QPushButton:disabled {
                background-color: #cccccc;
                color: #666666;
                border: none;
                border-radius: 4px;
                padding: 8px 16px;
                font-size: 13px;
                font-weight: 500;
            }
        """)
        layout.addWidget(self.export_btn)
        
        layout.addStretch()
        
    def _on_select_input(self):
        """Handle input file selection."""
        file_path, _ = QFileDialog.getOpenFileName(
            self, 
            "Select Grain Size CSV File", 
            "", 
            "CSV Files (*.csv)"
        )
        if file_path:
            self.input_file = file_path
            self.input_label.setText(f"✓ {file_path.split('/')[-1]}")
            self.input_label.setStyleSheet("color: green; padding: 5px;")
            self.inputFileSelected.emit(file_path)
            self._update_button_states()
    
    def _on_select_gps(self):
        """Handle GPS file selection."""
        file_path, _ = QFileDialog.getOpenFileName(
            self, 
            "Select GPS CSV File", 
            "", 
            "CSV Files (*.csv)"
        )
        if file_path:
            self.gps_file = file_path
            self.gps_label.setText(f"✓ {file_path.split('/')[-1]}")
            self.gps_label.setStyleSheet("color: green; padding: 5px;")
            self.gpsFileSelected.emit(file_path)
            self._update_button_states()
            
    def _on_show_map(self):
        """Handle show map request."""
        self.showMapRequested.emit()
            
    def _on_run_analysis(self):
        """Handle run analysis request."""
        if self._validate_parameters():
            params = self.get_analysis_parameters()
            self.runAnalysisRequested.emit(params)
            # Note: Buttons will be enabled by main window after successful analysis
        
    def _on_export(self):
        """Handle export results request."""
        self.exportResultsRequested.emit()
        
    def _validate_parameters(self):
        """Validate group range parameters."""
        try:
            min_val = int(self.min_groups_input.text()) if self.min_groups_input.text() else 2
            max_val = int(self.max_groups_input.text()) if self.max_groups_input.text() else 20
            
            if min_val < 2 or max_val > 84 or min_val > max_val:
                return False
            return True
        except ValueError:
            return False
            
    def _update_button_states(self):
        """Update button states based on workflow progress."""
        # Enable run analysis when both input files are selected
        if self.input_file and self.gps_file:
            self.run_analysis_btn.setEnabled(True)
            
    def get_analysis_parameters(self):
        """Get current analysis parameters."""
        min_val = int(self.min_groups_input.text()) if self.min_groups_input.text() else 2
        max_val = int(self.max_groups_input.text()) if self.max_groups_input.text() else 20
        
        return {
            'min_groups': min_val,
            'max_groups': max_val,
            'do_permutations': self.perm_check.isChecked(),
            'take_proportions': self.prop_check.isChecked(),
            'input_file': self.input_file,
            'gps_file': self.gps_file
        }
        
    def enable_analysis(self):
        """Enable analysis button (called when samples are selected)."""
        self.run_analysis_btn.setEnabled(True)
    
    def enable_analysis_buttons(self, enabled=True):
        """Enable/disable analysis-related buttons."""
        self.export_btn.setEnabled(enabled)
        
    def reset_workflow(self):
        """Reset the entire workflow."""
        self.input_file = None
        self.gps_file = None
        self.input_label.setText("No file selected")
        self.input_label.setStyleSheet("color: gray; padding: 5px;")
        self.gps_label.setText("No GPS file selected")
        self.gps_label.setStyleSheet("color: gray; padding: 5px;")
        self.min_groups_input.clear()
        self.max_groups_input.clear()
        self.run_analysis_btn.setEnabled(False)
        self.show_map_btn.setEnabled(False)
        self.export_btn.setEnabled(False)
=======
"""
Workflow-oriented control panel.
"""

from PyQt6.QtWidgets import (QWidget, QGroupBox, QVBoxLayout, QHBoxLayout,
                             QPushButton, QCheckBox, QLineEdit,
                             QLabel, QFileDialog)
from PyQt6.QtCore import pyqtSignal as Signal


class ControlPanel(QWidget):
    """Minimalist control panel following workflow steps."""
    
    # Signals
    inputFileSelected = Signal(str)
    gpsFileSelected = Signal(str)
    runAnalysisRequested = Signal(dict)  # Step 3: Run Analysis
    showMapRequested = Signal()  # Step 4: Show Map from Parquet
    exportResultsRequested = Signal()
    
    def __init__(self, parent=None):
        super().__init__(parent)
        self.input_file = None
        self.gps_file = None
        self._setup_ui()
        self._update_button_states()
        
    def _setup_ui(self):
        """Initialize the minimalist UI."""
        layout = QVBoxLayout(self)
        layout.setSpacing(15)
        layout.setContentsMargins(10, 10, 10, 10)
        
        # Step 1: Input File
        input_group = QGroupBox("Step 1: Input Data")
        input_group.setStyleSheet("""
            QGroupBox {
                font-size: 14px;
                font-weight: 600;
                color: #333;
                border: 1px solid #e0e0e0;
                border-radius: 6px;
                margin-top: 10px;
                padding-top: 10px;
            }
            QGroupBox::title {
                subcontrol-origin: margin;
                left: 10px;
                padding: 0 10px 0 10px;
                background-color: white;
            }
        """)
        input_layout = QVBoxLayout()
        input_layout.setContentsMargins(10, 15, 10, 10)
        
        self.select_input_btn = QPushButton("Select PSD CSV")
        self.select_input_btn.setStyleSheet("""
            QPushButton {
                background-color: #009688;
                color: white;
                border: none;
                border-radius: 4px;
                padding: 8px 16px;
                font-size: 13px;
                font-weight: 500;
            }
            QPushButton:hover {
                background-color: #00796b;
            }
            QPushButton:pressed {
                background-color: #004d40;
            }
        """)
        self.select_input_btn.clicked.connect(self._on_select_input)
        self.input_label = QLabel("No file selected")
        self.input_label.setStyleSheet("color: gray; padding: 5px;")
        
        # Add GPS file selection button
        self.select_gps_btn = QPushButton("Select GPS CSV")
        self.select_gps_btn.setStyleSheet("""
            QPushButton {
                background-color: #009688;
                color: white;
                border: none;
                border-radius: 4px;
                padding: 8px 16px;
                font-size: 13px;
                font-weight: 500;
            }
            QPushButton:hover {
                background-color: #00796b;
            }
            QPushButton:pressed {
                background-color: #004d40;
            }
        """)
        self.select_gps_btn.clicked.connect(self._on_select_gps)
        self.gps_label = QLabel("No GPS file selected")
        self.gps_label.setStyleSheet("color: gray; padding: 5px;")
        
        input_layout.addWidget(self.select_input_btn)
        input_layout.addWidget(self.input_label)
        input_layout.addWidget(self.select_gps_btn)
        input_layout.addWidget(self.gps_label)
        input_group.setLayout(input_layout)
        layout.addWidget(input_group)
        
        # Step 2: Analysis Parameters (renumbered from Step 3)
        params_group = QGroupBox("Step 2: Analysis Parameters")
        params_group.setStyleSheet("""
            QGroupBox {
                font-size: 14px;
                font-weight: 600;
                color: #333;
                border: 1px solid #e0e0e0;
                border-radius: 6px;
                margin-top: 10px;
                padding-top: 10px;
            }
            QGroupBox::title {
                subcontrol-origin: margin;
                left: 10px;
                padding: 0 10px 0 10px;
                background-color: white;
            }
        """)
        params_layout = QVBoxLayout()
        params_layout.setContentsMargins(10, 15, 10, 10)
        
        # Checkboxes
        checkbox_layout = QHBoxLayout()
        self.perm_check = QCheckBox("Permutations")
        self.perm_check.setChecked(True)
        self.perm_check.setStyleSheet("""
            QCheckBox { 
                font-size: 13px; 
                color: #333; 
                spacing: 8px;
            }
            QCheckBox::indicator {
                width: 16px;
                height: 16px;
            }
            QCheckBox::indicator:unchecked {
                border: 2px solid #d0d0d0;
                background-color: white;
                border-radius: 3px;
            }
            QCheckBox::indicator:checked {
                border: 2px solid #009688;
                background-color: #009688;
                border-radius: 3px;
            }
            QCheckBox::indicator:unchecked:hover {
                border: 2px solid #4db6ac;
                background-color: #e0f2f1;
            }
        """)
        self.prop_check = QCheckBox("Row Proportions")
        self.prop_check.setStyleSheet("""
            QCheckBox { 
                font-size: 13px; 
                color: #333; 
                spacing: 8px;
            }
            QCheckBox::indicator {
                width: 16px;
                height: 16px;
            }
            QCheckBox::indicator:unchecked {
                border: 2px solid #d0d0d0;
                background-color: white;
                border-radius: 3px;
            }
            QCheckBox::indicator:checked {
                border: 2px solid #009688;
                background-color: #009688;
                border-radius: 3px;
            }
            QCheckBox::indicator:unchecked:hover {
                border: 2px solid #4db6ac;
                background-color: #e0f2f1;
            }
        """)
        checkbox_layout.addWidget(self.perm_check)
        checkbox_layout.addWidget(self.prop_check)
        params_layout.addLayout(checkbox_layout)
        
        # Group range with minimalist design
        range_layout = QHBoxLayout()
        range_label = QLabel("Groups:")
        range_label.setStyleSheet("QLabel { font-size: 13px; color: #555; font-weight: 500; }")
        range_layout.addWidget(range_label)
        
        self.min_groups_input = QLineEdit()
        self.min_groups_input.setPlaceholderText("Min (2)")
        self.min_groups_input.setMaximumWidth(80)
        self.min_groups_input.setStyleSheet("""
            QLineEdit {
                background-color: #e0f2f1;
                border: 1px solid #009688;
                border-radius: 4px;
                padding: 6px;
                font-size: 13px;
                color: #004d40;
            }
            QLineEdit:focus {
                border-color: #00796b;
                background-color: #ffffff;
            }
        """)
        
        self.max_groups_input = QLineEdit()
        self.max_groups_input.setPlaceholderText("Max (20)")
        self.max_groups_input.setMaximumWidth(80)
        self.max_groups_input.setStyleSheet("""
            QLineEdit {
                background-color: #e0f2f1;
                border: 1px solid #009688;
                border-radius: 4px;
                padding: 6px;
                font-size: 13px;
                color: #004d40;
            }
            QLineEdit:focus {
                border-color: #00796b;
                background-color: #ffffff;
            }
        """)
        
        dash_label = QLabel("-")
        dash_label.setStyleSheet("QLabel { color: #666; font-size: 14px; }")
        
        range_layout.addWidget(self.min_groups_input)
        range_layout.addWidget(dash_label)
        range_layout.addWidget(self.max_groups_input)
        range_layout.addStretch()
        
        params_layout.addLayout(range_layout)
        params_group.setLayout(params_layout)
        layout.addWidget(params_group)
        
        # Step 3: Run Analysis
        self.run_analysis_btn = QPushButton("Step 3: Run Analysis")
        self.run_analysis_btn.setEnabled(False)
        self.run_analysis_btn.clicked.connect(self._on_run_analysis)
        self.run_analysis_btn.setStyleSheet("""
            QPushButton:enabled {
                background-color: #009688;
                color: white;
                border: none;
                border-radius: 4px;
                padding: 10px 16px;
                font-size: 13px;
                font-weight: 600;
            }
            QPushButton:enabled:hover {
                background-color: #00796b;
            }
            QPushButton:enabled:pressed {
                background-color: #004d40;
            }
            QPushButton:disabled {
                background-color: #cccccc;
                color: #666666;
                border: none;
                border-radius: 4px;
                padding: 10px 16px;
                font-size: 13px;
                font-weight: 600;
            }
        """)
        layout.addWidget(self.run_analysis_btn)
        
        # Step 4: Show Map View
        self.show_map_btn = QPushButton("Step 4: Show Map View")
        self.show_map_btn.setEnabled(False)
        self.show_map_btn.clicked.connect(self._on_show_map)
        self.show_map_btn.setStyleSheet("""
            QPushButton:enabled {
                background-color: #009688;
                color: white;
                border: none;
                border-radius: 4px;
                padding: 10px 16px;
                font-size: 13px;
                font-weight: 600;
            }
            QPushButton:enabled:hover {
                background-color: #00796b;
            }
            QPushButton:enabled:pressed {
                background-color: #004d40;
            }
            QPushButton:disabled {
                background-color: #cccccc;
                color: #666666;
                border: none;
                border-radius: 4px;
                padding: 10px 16px;
                font-size: 13px;
                font-weight: 600;
            }
        """)
        layout.addWidget(self.show_map_btn)
        
        # Step 5: Export Results
        self.export_btn = QPushButton("Step 5: Export Results")
        self.export_btn.setEnabled(False)
        self.export_btn.clicked.connect(self._on_export)
        self.export_btn.setStyleSheet("""
            QPushButton:enabled {
                background-color: #009688;
                color: white;
                border: none;
                border-radius: 4px;
                padding: 8px 16px;
                font-size: 13px;
                font-weight: 500;
            }
            QPushButton:enabled:hover {
                background-color: #00796b;
            }
            QPushButton:enabled:pressed {
                background-color: #004d40;
            }
            QPushButton:disabled {
                background-color: #cccccc;
                color: #666666;
                border: none;
                border-radius: 4px;
                padding: 8px 16px;
                font-size: 13px;
                font-weight: 500;
            }
        """)
        layout.addWidget(self.export_btn)
        
        layout.addStretch()
        
    def _on_select_input(self):
        """Handle input file selection."""
        file_path, _ = QFileDialog.getOpenFileName(
            self, 
            "Select Grain Size CSV File", 
            "", 
            "CSV Files (*.csv)"
        )
        if file_path:
            self.input_file = file_path
            self.input_label.setText(f"✓ {file_path.split('/')[-1]}")
            self.input_label.setStyleSheet("color: green; padding: 5px;")
            self.inputFileSelected.emit(file_path)
            self._update_button_states()
    
    def _on_select_gps(self):
        """Handle GPS file selection."""
        file_path, _ = QFileDialog.getOpenFileName(
            self, 
            "Select GPS CSV File", 
            "", 
            "CSV Files (*.csv)"
        )
        if file_path:
            self.gps_file = file_path
            self.gps_label.setText(f"✓ {file_path.split('/')[-1]}")
            self.gps_label.setStyleSheet("color: green; padding: 5px;")
            self.gpsFileSelected.emit(file_path)
            self._update_button_states()
            
    def _on_show_map(self):
        """Handle show map request."""
        self.showMapRequested.emit()
            
    def _on_run_analysis(self):
        """Handle run analysis request."""
        if self._validate_parameters():
            params = self.get_analysis_parameters()
            self.runAnalysisRequested.emit(params)
            # Note: Buttons will be enabled by main window after successful analysis
        
    def _on_export(self):
        """Handle export results request."""
        self.exportResultsRequested.emit()
        
    def _validate_parameters(self):
        """Validate group range parameters."""
        try:
            min_val = int(self.min_groups_input.text()) if self.min_groups_input.text() else 2
            max_val = int(self.max_groups_input.text()) if self.max_groups_input.text() else 20
            
            if min_val < 2 or max_val > 84 or min_val > max_val:
                return False
            return True
        except ValueError:
            return False
            
    def _update_button_states(self):
        """Update button states based on workflow progress."""
        # Enable run analysis when both input files are selected
        if self.input_file and self.gps_file:
            self.run_analysis_btn.setEnabled(True)
            
    def get_analysis_parameters(self):
        """Get current analysis parameters."""
        min_val = int(self.min_groups_input.text()) if self.min_groups_input.text() else 2
        max_val = int(self.max_groups_input.text()) if self.max_groups_input.text() else 20
        
        return {
            'min_groups': min_val,
            'max_groups': max_val,
            'do_permutations': self.perm_check.isChecked(),
            'take_proportions': self.prop_check.isChecked(),
            'input_file': self.input_file,
            'gps_file': self.gps_file
        }
        
    def enable_analysis(self):
        """Enable analysis button (called when samples are selected)."""
        self.run_analysis_btn.setEnabled(True)
    
    def enable_analysis_buttons(self, enabled=True):
        """Enable/disable analysis-related buttons."""
        self.export_btn.setEnabled(enabled)
        
    def reset_workflow(self):
        """Reset the entire workflow."""
        self.input_file = None
        self.gps_file = None
        self.input_label.setText("No file selected")
        self.input_label.setStyleSheet("color: gray; padding: 5px;")
        self.gps_label.setText("No GPS file selected")
        self.gps_label.setStyleSheet("color: gray; padding: 5px;")
        self.min_groups_input.clear()
        self.max_groups_input.clear()
        self.run_analysis_btn.setEnabled(False)
        self.show_map_btn.setEnabled(False)
        self.export_btn.setEnabled(False)
>>>>>>> baee36a2
<|MERGE_RESOLUTION|>--- conflicted
+++ resolved
@@ -1,4 +1,3 @@
-<<<<<<< HEAD
 """
 Workflow-oriented control panel.
 """
@@ -54,7 +53,7 @@
         input_layout = QVBoxLayout()
         input_layout.setContentsMargins(10, 15, 10, 10)
         
-        self.select_input_btn = QPushButton("Select Input CSV")
+        self.select_input_btn = QPushButton("Select PSD CSV")
         self.select_input_btn.setStyleSheet("""
             QPushButton {
                 background-color: #009688;
@@ -274,7 +273,7 @@
         layout.addWidget(self.run_analysis_btn)
         
         # Step 4: Show Map View
-        self.show_map_btn = QPushButton("Step 4: Generate Map View")
+        self.show_map_btn = QPushButton("Step 4: Show Map View")
         self.show_map_btn.setEnabled(False)
         self.show_map_btn.clicked.connect(self._on_show_map)
         self.show_map_btn.setStyleSheet("""
@@ -436,444 +435,4 @@
         self.max_groups_input.clear()
         self.run_analysis_btn.setEnabled(False)
         self.show_map_btn.setEnabled(False)
-        self.export_btn.setEnabled(False)
-=======
-"""
-Workflow-oriented control panel.
-"""
-
-from PyQt6.QtWidgets import (QWidget, QGroupBox, QVBoxLayout, QHBoxLayout,
-                             QPushButton, QCheckBox, QLineEdit,
-                             QLabel, QFileDialog)
-from PyQt6.QtCore import pyqtSignal as Signal
-
-
-class ControlPanel(QWidget):
-    """Minimalist control panel following workflow steps."""
-    
-    # Signals
-    inputFileSelected = Signal(str)
-    gpsFileSelected = Signal(str)
-    runAnalysisRequested = Signal(dict)  # Step 3: Run Analysis
-    showMapRequested = Signal()  # Step 4: Show Map from Parquet
-    exportResultsRequested = Signal()
-    
-    def __init__(self, parent=None):
-        super().__init__(parent)
-        self.input_file = None
-        self.gps_file = None
-        self._setup_ui()
-        self._update_button_states()
-        
-    def _setup_ui(self):
-        """Initialize the minimalist UI."""
-        layout = QVBoxLayout(self)
-        layout.setSpacing(15)
-        layout.setContentsMargins(10, 10, 10, 10)
-        
-        # Step 1: Input File
-        input_group = QGroupBox("Step 1: Input Data")
-        input_group.setStyleSheet("""
-            QGroupBox {
-                font-size: 14px;
-                font-weight: 600;
-                color: #333;
-                border: 1px solid #e0e0e0;
-                border-radius: 6px;
-                margin-top: 10px;
-                padding-top: 10px;
-            }
-            QGroupBox::title {
-                subcontrol-origin: margin;
-                left: 10px;
-                padding: 0 10px 0 10px;
-                background-color: white;
-            }
-        """)
-        input_layout = QVBoxLayout()
-        input_layout.setContentsMargins(10, 15, 10, 10)
-        
-        self.select_input_btn = QPushButton("Select PSD CSV")
-        self.select_input_btn.setStyleSheet("""
-            QPushButton {
-                background-color: #009688;
-                color: white;
-                border: none;
-                border-radius: 4px;
-                padding: 8px 16px;
-                font-size: 13px;
-                font-weight: 500;
-            }
-            QPushButton:hover {
-                background-color: #00796b;
-            }
-            QPushButton:pressed {
-                background-color: #004d40;
-            }
-        """)
-        self.select_input_btn.clicked.connect(self._on_select_input)
-        self.input_label = QLabel("No file selected")
-        self.input_label.setStyleSheet("color: gray; padding: 5px;")
-        
-        # Add GPS file selection button
-        self.select_gps_btn = QPushButton("Select GPS CSV")
-        self.select_gps_btn.setStyleSheet("""
-            QPushButton {
-                background-color: #009688;
-                color: white;
-                border: none;
-                border-radius: 4px;
-                padding: 8px 16px;
-                font-size: 13px;
-                font-weight: 500;
-            }
-            QPushButton:hover {
-                background-color: #00796b;
-            }
-            QPushButton:pressed {
-                background-color: #004d40;
-            }
-        """)
-        self.select_gps_btn.clicked.connect(self._on_select_gps)
-        self.gps_label = QLabel("No GPS file selected")
-        self.gps_label.setStyleSheet("color: gray; padding: 5px;")
-        
-        input_layout.addWidget(self.select_input_btn)
-        input_layout.addWidget(self.input_label)
-        input_layout.addWidget(self.select_gps_btn)
-        input_layout.addWidget(self.gps_label)
-        input_group.setLayout(input_layout)
-        layout.addWidget(input_group)
-        
-        # Step 2: Analysis Parameters (renumbered from Step 3)
-        params_group = QGroupBox("Step 2: Analysis Parameters")
-        params_group.setStyleSheet("""
-            QGroupBox {
-                font-size: 14px;
-                font-weight: 600;
-                color: #333;
-                border: 1px solid #e0e0e0;
-                border-radius: 6px;
-                margin-top: 10px;
-                padding-top: 10px;
-            }
-            QGroupBox::title {
-                subcontrol-origin: margin;
-                left: 10px;
-                padding: 0 10px 0 10px;
-                background-color: white;
-            }
-        """)
-        params_layout = QVBoxLayout()
-        params_layout.setContentsMargins(10, 15, 10, 10)
-        
-        # Checkboxes
-        checkbox_layout = QHBoxLayout()
-        self.perm_check = QCheckBox("Permutations")
-        self.perm_check.setChecked(True)
-        self.perm_check.setStyleSheet("""
-            QCheckBox { 
-                font-size: 13px; 
-                color: #333; 
-                spacing: 8px;
-            }
-            QCheckBox::indicator {
-                width: 16px;
-                height: 16px;
-            }
-            QCheckBox::indicator:unchecked {
-                border: 2px solid #d0d0d0;
-                background-color: white;
-                border-radius: 3px;
-            }
-            QCheckBox::indicator:checked {
-                border: 2px solid #009688;
-                background-color: #009688;
-                border-radius: 3px;
-            }
-            QCheckBox::indicator:unchecked:hover {
-                border: 2px solid #4db6ac;
-                background-color: #e0f2f1;
-            }
-        """)
-        self.prop_check = QCheckBox("Row Proportions")
-        self.prop_check.setStyleSheet("""
-            QCheckBox { 
-                font-size: 13px; 
-                color: #333; 
-                spacing: 8px;
-            }
-            QCheckBox::indicator {
-                width: 16px;
-                height: 16px;
-            }
-            QCheckBox::indicator:unchecked {
-                border: 2px solid #d0d0d0;
-                background-color: white;
-                border-radius: 3px;
-            }
-            QCheckBox::indicator:checked {
-                border: 2px solid #009688;
-                background-color: #009688;
-                border-radius: 3px;
-            }
-            QCheckBox::indicator:unchecked:hover {
-                border: 2px solid #4db6ac;
-                background-color: #e0f2f1;
-            }
-        """)
-        checkbox_layout.addWidget(self.perm_check)
-        checkbox_layout.addWidget(self.prop_check)
-        params_layout.addLayout(checkbox_layout)
-        
-        # Group range with minimalist design
-        range_layout = QHBoxLayout()
-        range_label = QLabel("Groups:")
-        range_label.setStyleSheet("QLabel { font-size: 13px; color: #555; font-weight: 500; }")
-        range_layout.addWidget(range_label)
-        
-        self.min_groups_input = QLineEdit()
-        self.min_groups_input.setPlaceholderText("Min (2)")
-        self.min_groups_input.setMaximumWidth(80)
-        self.min_groups_input.setStyleSheet("""
-            QLineEdit {
-                background-color: #e0f2f1;
-                border: 1px solid #009688;
-                border-radius: 4px;
-                padding: 6px;
-                font-size: 13px;
-                color: #004d40;
-            }
-            QLineEdit:focus {
-                border-color: #00796b;
-                background-color: #ffffff;
-            }
-        """)
-        
-        self.max_groups_input = QLineEdit()
-        self.max_groups_input.setPlaceholderText("Max (20)")
-        self.max_groups_input.setMaximumWidth(80)
-        self.max_groups_input.setStyleSheet("""
-            QLineEdit {
-                background-color: #e0f2f1;
-                border: 1px solid #009688;
-                border-radius: 4px;
-                padding: 6px;
-                font-size: 13px;
-                color: #004d40;
-            }
-            QLineEdit:focus {
-                border-color: #00796b;
-                background-color: #ffffff;
-            }
-        """)
-        
-        dash_label = QLabel("-")
-        dash_label.setStyleSheet("QLabel { color: #666; font-size: 14px; }")
-        
-        range_layout.addWidget(self.min_groups_input)
-        range_layout.addWidget(dash_label)
-        range_layout.addWidget(self.max_groups_input)
-        range_layout.addStretch()
-        
-        params_layout.addLayout(range_layout)
-        params_group.setLayout(params_layout)
-        layout.addWidget(params_group)
-        
-        # Step 3: Run Analysis
-        self.run_analysis_btn = QPushButton("Step 3: Run Analysis")
-        self.run_analysis_btn.setEnabled(False)
-        self.run_analysis_btn.clicked.connect(self._on_run_analysis)
-        self.run_analysis_btn.setStyleSheet("""
-            QPushButton:enabled {
-                background-color: #009688;
-                color: white;
-                border: none;
-                border-radius: 4px;
-                padding: 10px 16px;
-                font-size: 13px;
-                font-weight: 600;
-            }
-            QPushButton:enabled:hover {
-                background-color: #00796b;
-            }
-            QPushButton:enabled:pressed {
-                background-color: #004d40;
-            }
-            QPushButton:disabled {
-                background-color: #cccccc;
-                color: #666666;
-                border: none;
-                border-radius: 4px;
-                padding: 10px 16px;
-                font-size: 13px;
-                font-weight: 600;
-            }
-        """)
-        layout.addWidget(self.run_analysis_btn)
-        
-        # Step 4: Show Map View
-        self.show_map_btn = QPushButton("Step 4: Show Map View")
-        self.show_map_btn.setEnabled(False)
-        self.show_map_btn.clicked.connect(self._on_show_map)
-        self.show_map_btn.setStyleSheet("""
-            QPushButton:enabled {
-                background-color: #009688;
-                color: white;
-                border: none;
-                border-radius: 4px;
-                padding: 10px 16px;
-                font-size: 13px;
-                font-weight: 600;
-            }
-            QPushButton:enabled:hover {
-                background-color: #00796b;
-            }
-            QPushButton:enabled:pressed {
-                background-color: #004d40;
-            }
-            QPushButton:disabled {
-                background-color: #cccccc;
-                color: #666666;
-                border: none;
-                border-radius: 4px;
-                padding: 10px 16px;
-                font-size: 13px;
-                font-weight: 600;
-            }
-        """)
-        layout.addWidget(self.show_map_btn)
-        
-        # Step 5: Export Results
-        self.export_btn = QPushButton("Step 5: Export Results")
-        self.export_btn.setEnabled(False)
-        self.export_btn.clicked.connect(self._on_export)
-        self.export_btn.setStyleSheet("""
-            QPushButton:enabled {
-                background-color: #009688;
-                color: white;
-                border: none;
-                border-radius: 4px;
-                padding: 8px 16px;
-                font-size: 13px;
-                font-weight: 500;
-            }
-            QPushButton:enabled:hover {
-                background-color: #00796b;
-            }
-            QPushButton:enabled:pressed {
-                background-color: #004d40;
-            }
-            QPushButton:disabled {
-                background-color: #cccccc;
-                color: #666666;
-                border: none;
-                border-radius: 4px;
-                padding: 8px 16px;
-                font-size: 13px;
-                font-weight: 500;
-            }
-        """)
-        layout.addWidget(self.export_btn)
-        
-        layout.addStretch()
-        
-    def _on_select_input(self):
-        """Handle input file selection."""
-        file_path, _ = QFileDialog.getOpenFileName(
-            self, 
-            "Select Grain Size CSV File", 
-            "", 
-            "CSV Files (*.csv)"
-        )
-        if file_path:
-            self.input_file = file_path
-            self.input_label.setText(f"✓ {file_path.split('/')[-1]}")
-            self.input_label.setStyleSheet("color: green; padding: 5px;")
-            self.inputFileSelected.emit(file_path)
-            self._update_button_states()
-    
-    def _on_select_gps(self):
-        """Handle GPS file selection."""
-        file_path, _ = QFileDialog.getOpenFileName(
-            self, 
-            "Select GPS CSV File", 
-            "", 
-            "CSV Files (*.csv)"
-        )
-        if file_path:
-            self.gps_file = file_path
-            self.gps_label.setText(f"✓ {file_path.split('/')[-1]}")
-            self.gps_label.setStyleSheet("color: green; padding: 5px;")
-            self.gpsFileSelected.emit(file_path)
-            self._update_button_states()
-            
-    def _on_show_map(self):
-        """Handle show map request."""
-        self.showMapRequested.emit()
-            
-    def _on_run_analysis(self):
-        """Handle run analysis request."""
-        if self._validate_parameters():
-            params = self.get_analysis_parameters()
-            self.runAnalysisRequested.emit(params)
-            # Note: Buttons will be enabled by main window after successful analysis
-        
-    def _on_export(self):
-        """Handle export results request."""
-        self.exportResultsRequested.emit()
-        
-    def _validate_parameters(self):
-        """Validate group range parameters."""
-        try:
-            min_val = int(self.min_groups_input.text()) if self.min_groups_input.text() else 2
-            max_val = int(self.max_groups_input.text()) if self.max_groups_input.text() else 20
-            
-            if min_val < 2 or max_val > 84 or min_val > max_val:
-                return False
-            return True
-        except ValueError:
-            return False
-            
-    def _update_button_states(self):
-        """Update button states based on workflow progress."""
-        # Enable run analysis when both input files are selected
-        if self.input_file and self.gps_file:
-            self.run_analysis_btn.setEnabled(True)
-            
-    def get_analysis_parameters(self):
-        """Get current analysis parameters."""
-        min_val = int(self.min_groups_input.text()) if self.min_groups_input.text() else 2
-        max_val = int(self.max_groups_input.text()) if self.max_groups_input.text() else 20
-        
-        return {
-            'min_groups': min_val,
-            'max_groups': max_val,
-            'do_permutations': self.perm_check.isChecked(),
-            'take_proportions': self.prop_check.isChecked(),
-            'input_file': self.input_file,
-            'gps_file': self.gps_file
-        }
-        
-    def enable_analysis(self):
-        """Enable analysis button (called when samples are selected)."""
-        self.run_analysis_btn.setEnabled(True)
-    
-    def enable_analysis_buttons(self, enabled=True):
-        """Enable/disable analysis-related buttons."""
-        self.export_btn.setEnabled(enabled)
-        
-    def reset_workflow(self):
-        """Reset the entire workflow."""
-        self.input_file = None
-        self.gps_file = None
-        self.input_label.setText("No file selected")
-        self.input_label.setStyleSheet("color: gray; padding: 5px;")
-        self.gps_label.setText("No GPS file selected")
-        self.gps_label.setStyleSheet("color: gray; padding: 5px;")
-        self.min_groups_input.clear()
-        self.max_groups_input.clear()
-        self.run_analysis_btn.setEnabled(False)
-        self.show_map_btn.setEnabled(False)
-        self.export_btn.setEnabled(False)
->>>>>>> baee36a2
+        self.export_btn.setEnabled(False)