--- conflicted
+++ resolved
@@ -1,1040 +1,514 @@
-<<<<<<< HEAD
-"""
-Sample list widget with checkboxes for selection and map navigation.
-"""
-
-from PyQt6.QtWidgets import (QWidget, QVBoxLayout, QHBoxLayout, QTreeWidget, 
-                             QTreeWidgetItem, QPushButton, QLabel, QHeaderView,
-                             QAbstractItemView, QLineEdit)
-from PyQt6.QtCore import Qt
-from PyQt6.QtCore import pyqtSignal as Signal
-import shlex
-
-# Parse query: free text, group, selected
-
-def _parse_query(text: str):
-    tokens = shlex.split(text)
-    result = {
-        "text": [],
-        "groups": [],
-        "selected": None,
-    }
-
-    def _parse_bool(v: str):
-        s = v.lower()
-        if s in ("true", "yes", "1", "on"):
-            return True
-        if s in ("false", "no", "0", "off"):
-            return False
-        return None
-
-    for t in tokens:
-        if ":" in t:
-            key, val = t.split(":", 1)
-            k = key.lower()
-            v = val.strip()
-            if k in ("group", "grp", "g"):
-                if v:
-                    result["groups"].append(v)
-                continue
-            if k in ("selected", "sel", "checked"):
-                b = _parse_bool(v)
-                if b is not None:
-                    result["selected"] = b
-                continue
-        # otherwise treat as free text
-        result["text"].append(t)
-
-    result["text"] = " ".join(result["text"]).strip().lower()
-    return result
-
-
-class CustomSortTreeWidgetItem(QTreeWidgetItem):
-    """Custom QTreeWidgetItem with sorting support for checkbox column."""
-    
-    def __lt__(self, other):
-        """Custom comparison for sorting.
-        
-        Column 0 (checkbox): Checked items appear first
-        Other columns: Default string/numeric comparison
-        """
-        column = self.treeWidget().sortColumn()
-        
-        if column == 0:  # Checkbox column
-            # Get check states
-            self_checked = self.checkState(0) == Qt.CheckState.Checked
-            other_checked = other.checkState(0) == Qt.CheckState.Checked
-            
-            # If same state, maintain stable order
-            if self_checked == other_checked:
-                return False
-            
-            # Checked items should appear first (be "less than" unchecked)
-            # Return True if self is unchecked and other is checked
-            return not self_checked and other_checked
-        
-        if column == 2: # Number column
-            key1 = self.text(2)
-            key2 = other.text(2)
-            try: 
-                return float(key1) < float(key2)
-            except ValueError:
-                return key1 < key2
-        
-        # For other columns, use default comparison
-        return super().__lt__(other)
-
-
-class SampleListWidget(QWidget):
-    """Widget for displaying and selecting samples with checkboxes."""
-    
-    # Signals
-    selectionChanged = Signal(list)  # List of selected sample names
-    sampleLocateRequested = Signal(str, float, float)  # name, lat, lon for map centering
-    
-    def __init__(self, parent=None):
-        super().__init__(parent)
-        self.samples_data = []
-        self.selected_samples = []
-        self._setup_ui()
-        self._apply_styles()
-        
-    def _setup_ui(self):
-        """Initialize the UI components."""
-        layout = QVBoxLayout(self)
-        layout.setContentsMargins(10, 10, 10, 10)
-        layout.setSpacing(10)
-        
-        # Removed title label for cleaner interface
-        
-        # Search input (minimal search bar)
-        self.search_edit = QLineEdit()
-        self.search_edit.setPlaceholderText("Search... e.g. group:2 selected:true")
-        self.search_edit.setClearButtonEnabled(True)
-        self.search_edit.textChanged.connect(self._filter_items)
-        layout.addWidget(self.search_edit)
-        
-        # Create tree widget for sample list
-        self.tree_widget = QTreeWidget()
-        self.tree_widget.setHeaderLabels(['✓', 'Sample Name', 'Group', 'Lat', 'Lon'])
-        
-        # Set column widths
-        self.tree_widget.setColumnWidth(0, 40)  # Checkbox column
-        self.tree_widget.setColumnWidth(1, 180)  # Name column
-        self.tree_widget.setColumnWidth(2, 60)   # Group column
-        self.tree_widget.setColumnWidth(3, 85)   # Lat column
-        self.tree_widget.setColumnWidth(4, 85)   # Lon column
-        
-        # Enable sorting
-        self.tree_widget.setSortingEnabled(True)
-        self.tree_widget.setAlternatingRowColors(True)
-        
-        # Connect item click signal
-        self.tree_widget.itemClicked.connect(self._on_item_clicked)
-        self.tree_widget.itemChanged.connect(self._on_item_changed)
-        
-        layout.addWidget(self.tree_widget)
-        
-        # Control buttons
-        button_layout = QHBoxLayout()
-        button_layout.setSpacing(10)
-        
-        self.select_all_btn = QPushButton("Select All")
-        self.select_all_btn.setFixedHeight(32)
-        self.select_all_btn.clicked.connect(self._select_all)
-        
-        self.clear_all_btn = QPushButton("Clear All")
-        self.clear_all_btn.setFixedHeight(32)
-        self.clear_all_btn.clicked.connect(self._clear_all)
-        
-        button_layout.addWidget(self.select_all_btn)
-        button_layout.addWidget(self.clear_all_btn)
-        layout.addLayout(button_layout)
-        
-        # Selection count label
-        self.count_label = QLabel("Selected: 0 samples")
-        self.count_label.setStyleSheet("""
-            QLabel {
-                color: #666;
-                font-size: 13px;
-                padding: 5px;
-                background-color: #f5f5f5;
-                border-radius: 4px;
-            }
-        """)
-        layout.addWidget(self.count_label)
-        
-    def load_samples(self, samples_data):
-        """
-        Load samples into the list.
-        
-        Args:
-            samples_data: List of dictionaries with 'name', 'lat', 'lon', 'group' keys
-        """
-        self.samples_data = samples_data
-        self.tree_widget.clear()
-        
-        for sample in samples_data:
-            item = CustomSortTreeWidgetItem()
-            
-            # Add checkbox in first column
-            item.setCheckState(0, Qt.CheckState.Unchecked)
-            
-            # Sample name
-            item.setText(1, sample.get('name', 'Unknown'))
-            
-            # Group
-            group = sample.get('group', 0)
-            item.setText(2, str(group))
-            
-            # Coordinates
-            item.setText(3, f"{sample.get('lat', 0):.4f}")
-            item.setText(4, f"{sample.get('lon', 0):.4f}")
-            
-            # Store full sample data in item
-            item.setData(1, Qt.ItemDataRole.UserRole, sample)
-            
-            self.tree_widget.addTopLevelItem(item)
-        
-        # Resize columns to content
-        for i in range(5):
-            self.tree_widget.resizeColumnToContents(i)
-            
-    def _on_item_clicked(self, item, column):
-        """Handle item click - navigate to location on map if not checkbox."""
-        if column != 0:  # Not checkbox column
-            sample_data = item.data(1, Qt.ItemDataRole.UserRole)
-            if sample_data:
-                self.sampleLocateRequested.emit(
-                    sample_data['name'],
-                    sample_data['lat'],
-                    sample_data['lon']
-                )
-                
-    def _on_item_changed(self, item, column):
-        """Handle checkbox state change."""
-        if column == 0:  # Checkbox column
-            self._update_selection()
-            
-    def _update_selection(self):
-        """Update the list of selected samples."""
-        self.selected_samples = []
-        
-        for i in range(self.tree_widget.topLevelItemCount()):
-            item = self.tree_widget.topLevelItem(i)
-            if item.checkState(0) == Qt.CheckState.Checked:
-                sample_data = item.data(1, Qt.ItemDataRole.UserRole)
-                if sample_data:
-                    self.selected_samples.append(sample_data['name'])
-        
-        self.count_label.setText(f"Selected: {len(self.selected_samples)} samples")
-        self.selectionChanged.emit(self.selected_samples)
-        
-    def _select_all(self):
-        """Select all visible samples (respects search filter)."""
-        # Temporarily disable sorting to avoid row reordering during iteration
-        prev_sort = self.tree_widget.isSortingEnabled()
-        if prev_sort:
-            self.tree_widget.setSortingEnabled(False)
-        
-        # Block signals during batch update to prevent recursion
-        self.tree_widget.blockSignals(True)
-        for i in range(self.tree_widget.topLevelItemCount()):
-            item = self.tree_widget.topLevelItem(i)
-            # Only select visible items (not hidden by search filter)
-            if not item.isHidden():
-                item.setCheckState(0, Qt.CheckState.Checked)
-        self.tree_widget.blockSignals(False)
-        
-        # Restore sorting
-        if prev_sort:
-            self.tree_widget.setSortingEnabled(True)
-        
-        self._update_selection()
-        
-    def _clear_all(self):
-        """Clear all visible selections (respects search filter)."""
-        # Temporarily disable sorting to avoid row reordering during iteration
-        prev_sort = self.tree_widget.isSortingEnabled()
-        if prev_sort:
-            self.tree_widget.setSortingEnabled(False)
-        
-        # Block signals during batch update to prevent recursion
-        self.tree_widget.blockSignals(True)
-        for i in range(self.tree_widget.topLevelItemCount()):
-            item = self.tree_widget.topLevelItem(i)
-            # Only clear visible items (not hidden by search filter)
-            if not item.isHidden():
-                item.setCheckState(0, Qt.CheckState.Unchecked)
-        self.tree_widget.blockSignals(False)
-        
-        # Restore sorting
-        if prev_sort:
-            self.tree_widget.setSortingEnabled(True)
-        
-        self._update_selection()
-        
-    def clear_all(self):
-        """Public API to clear selection (external callers)."""
-        self._clear_all()
-        
-    def get_selected_samples(self):
-        """Return list of selected sample names."""
-        return self.selected_samples
-    
-    def get_selected_samples_data(self):
-        """Return full data for selected samples."""
-        selected_data = []
-        for i in range(self.tree_widget.topLevelItemCount()):
-            item = self.tree_widget.topLevelItem(i)
-            if item.checkState(0) == Qt.CheckState.Checked:
-                sample_data = item.data(1, Qt.ItemDataRole.UserRole)
-                if sample_data:
-                    selected_data.append(sample_data)
-        return selected_data
-    
-    def set_selection(self, sample_names, focus_last=False):
-        """Set selection to specific samples and highlight them.
-        
-        Args:
-            sample_names: List of sample names to select
-            focus_last: If True, focus on the last changed item
-        """
-        first_selected_item = None
-        last_changed_item = None
-        
-        # Temporarily disable sorting to avoid row reordering during iteration
-        prev_sort = self.tree_widget.isSortingEnabled()
-        if prev_sort:
-            self.tree_widget.setSortingEnabled(False)
-        
-        # Block signals during batch update to prevent recursion
-        self.tree_widget.blockSignals(True)
-        
-        for i in range(self.tree_widget.topLevelItemCount()):
-            item = self.tree_widget.topLevelItem(i)
-            sample_data = item.data(1, Qt.ItemDataRole.UserRole)
-            
-            if sample_data:
-                prev_state = item.checkState(0)
-                
-                if sample_data['name'] in sample_names:
-                    item.setCheckState(0, Qt.CheckState.Checked)
-                    # Keep track of first selected item
-                    if first_selected_item is None:
-                        first_selected_item = item
-                    # Track if this item's state changed
-                    if prev_state != Qt.CheckState.Checked:
-                        last_changed_item = item
-                else:
-                    item.setCheckState(0, Qt.CheckState.Unchecked)
-                    # Track if this item's state changed
-                    if prev_state == Qt.CheckState.Checked:
-                        last_changed_item = item
-        
-        # Re-enable signals and restore sorting
-        self.tree_widget.blockSignals(False)
-        if prev_sort:
-            self.tree_widget.setSortingEnabled(True)
-        
-        # Focus and scroll logic
-        if focus_last and last_changed_item:
-            # Focus on the last changed item (most recent selection/deselection)
-            self.tree_widget.setCurrentItem(last_changed_item)
-            self.tree_widget.scrollToItem(last_changed_item, QTreeWidget.ScrollHint.PositionAtCenter)
-            # Give visual feedback by briefly highlighting
-            self.tree_widget.setFocus()
-        elif first_selected_item and len(sample_names) == 1:
-            # For single selection, highlight and center it
-            self.tree_widget.setCurrentItem(first_selected_item)
-            self.tree_widget.scrollToItem(first_selected_item, QTreeWidget.ScrollHint.PositionAtCenter)
-            self.tree_widget.setFocus()
-        elif first_selected_item:
-            # For multiple selection, ensure first is visible
-            self.tree_widget.scrollToItem(first_selected_item, QTreeWidget.ScrollHint.EnsureVisible)
-        
-        self._update_selection()
-    
-    def set_selection_with_focus(self, sample_names, focus_sample=None):
-        """Set selection and focus on a specific sample.
-        
-        Args:
-            sample_names: List of all selected sample names
-            focus_sample: The specific sample to focus on (last toggled)
-        """
-        # Update selection without triggering signals
-        self.set_selection(sample_names, focus_last=False)
-        
-        # Focus on the specified sample if provided
-        if focus_sample:
-            for i in range(self.tree_widget.topLevelItemCount()):
-                item = self.tree_widget.topLevelItem(i)
-                sample_data = item.data(1, Qt.ItemDataRole.UserRole)
-                if sample_data and sample_data['name'] == focus_sample:
-                    self.tree_widget.setCurrentItem(item)
-                    self.tree_widget.scrollToItem(item, QTreeWidget.ScrollHint.PositionAtCenter)
-                    self.tree_widget.setFocus()
-                    break
-    
-    def highlight_sample(self, sample_name):
-        """Highlight a specific sample in the list."""
-        for i in range(self.tree_widget.topLevelItemCount()):
-            item = self.tree_widget.topLevelItem(i)
-            sample_data = item.data(1, Qt.ItemDataRole.UserRole)
-            if sample_data and sample_data['name'] == sample_name:
-                self.tree_widget.setCurrentItem(item)
-                self.tree_widget.scrollToItem(item, QTreeWidget.ScrollHint.PositionAtCenter)
-                self.tree_widget.setFocus()
-                break
-    
-    def _filter_items(self, text: str):
-        """Filter by free text, group, and selected."""
-        parsed = _parse_query(text)
-        free_text = parsed["text"]
-        groups = [g.lower() for g in parsed["groups"]]
-        selected = parsed["selected"]
-
-        first_match = None
-        for i in range(self.tree_widget.topLevelItemCount()):
-            item = self.tree_widget.topLevelItem(i)
-            name = item.text(1).lower()
-            group_text = item.text(2).lower()
-
-            # text match
-            text_ok = True
-            if free_text:
-                text_ok = (free_text in name) or (free_text in group_text)
-
-            # group match (OR)
-            group_ok = True
-            if groups:
-                group_ok = any(g in group_text for g in groups)
-
-            # selected match
-            selected_ok = True
-            if selected is not None:
-                checked = (item.checkState(0) == Qt.CheckState.Checked)
-                selected_ok = (checked == selected)
-
-            is_match = text_ok and group_ok and selected_ok
-            item.setHidden(not is_match)
-
-            if first_match is None and is_match and (free_text or groups or selected is not None):
-                first_match = item
-
-        if first_match is not None:
-            self.tree_widget.scrollToItem(first_match, QTreeWidget.ScrollHint.PositionAtTop)
-
-    def _apply_styles(self):
-        """Apply modern styling to the widget."""
-        self.tree_widget.setStyleSheet("""
-            QTreeWidget {
-                background-color: #ffffff;
-                border: 1px solid #d0d0d0;
-                border-radius: 4px;
-                font-size: 13px;
-                outline: none;
-                color: #000000;
-            }
-            QTreeWidget::item {
-                padding: 4px;
-                border-bottom: 1px solid #f5f5f5;
-                color: #000000;
-            }
-            QTreeWidget::item:hover {
-                background-color: #f8f9fa;
-            }
-            QTreeWidget::item:selected {
-                background-color: #e3f2fd;
-                color: #1976d2;
-            }
-            QHeaderView::section {
-                background-color: #f8f9fa;
-                color: #333;
-                padding: 8px;
-                border: none;
-                border-bottom: 1px solid #d0d0d0;
-                border-right: 1px solid #e8e8e8;
-                font-weight: 600;
-                font-size: 13px;
-            }
-            QHeaderView::section:last {
-                border-right: none;
-            }
-            QTreeWidget::item:alternate {
-                background-color: #fafafa;
-            }
-            QTreeWidget::indicator {
-                width: 16px;
-                height: 16px;
-            }
-            QTreeWidget::indicator:unchecked {
-                border: 2px solid #d0d0d0;
-                background-color: white;
-                border-radius: 3px;
-            }
-            QTreeWidget::indicator:checked {
-                border: 2px solid #009688;
-                background-color: #009688;
-                border-radius: 3px;
-                image: url(check.png);
-            }
-            QTreeWidget::indicator:unchecked:hover {
-                border: 2px solid #4db6ac;
-                background-color: #e0f2f1;
-            }
-        """)
-        
-        self.select_all_btn.setStyleSheet("""
-            QPushButton {
-                background-color: #ffffff;
-                color: #333;
-                border: 1px solid #d0d0d0;
-                border-radius: 4px;
-                padding: 6px 15px;
-                font-size: 13px;
-                font-weight: 500;
-            }
-            QPushButton:hover {
-                background-color: #f5f5f5;
-                border-color: #2196F3;
-            }
-            QPushButton:pressed {
-                background-color: #e0e0e0;
-            }
-        """)
-        
-        self.clear_all_btn.setStyleSheet("""
-            QPushButton {
-                background-color: #ffffff;
-                color: #333;
-                border: 1px solid #d0d0d0;
-                border-radius: 4px;
-                padding: 6px 15px;
-                font-size: 13px;
-                font-weight: 500;
-            }
-            QPushButton:hover {
-                background-color: #f5f5f5;
-                border-color: #f44336;
-            }
-            QPushButton:pressed {
-                background-color: #e0e0e0;
-            }
-        """)
-=======
-"""
-Sample list widget with checkboxes for selection and map navigation.
-"""
-
-from PyQt6.QtWidgets import (QWidget, QVBoxLayout, QHBoxLayout, QTreeWidget, 
-                             QTreeWidgetItem, QPushButton, QLabel, QLineEdit)
-from PyQt6.QtCore import Qt
-from PyQt6.QtCore import pyqtSignal as Signal
-import shlex
-
-# Parse query: free text, group, selected
-
-def _parse_query(text: str):
-    tokens = shlex.split(text)
-    result = {
-        "text": [],
-        "groups": [],
-        "selected": None,
-    }
-
-    def _parse_bool(v: str):
-        s = v.lower()
-        if s in ("true", "yes", "1", "on"):
-            return True
-        if s in ("false", "no", "0", "off"):
-            return False
-        return None
-
-    for t in tokens:
-        if ":" in t:
-            key, val = t.split(":", 1)
-            k = key.lower()
-            v = val.strip()
-            if k in ("group", "grp", "g"):
-                if v:
-                    result["groups"].append(v)
-                continue
-            if k in ("selected", "sel", "checked"):
-                b = _parse_bool(v)
-                if b is not None:
-                    result["selected"] = b
-                continue
-        # otherwise treat as free text
-        result["text"].append(t)
-
-    result["text"] = " ".join(result["text"]).strip().lower()
-    return result
-
-
-class CustomSortTreeWidgetItem(QTreeWidgetItem):
-    """Custom QTreeWidgetItem with sorting support for checkbox column."""
-    
-    def __lt__(self, other):
-        """Custom comparison for sorting.
-        
-        Column 0 (checkbox): Checked items appear first
-        Other columns: Default string/numeric comparison
-        """
-        column = self.treeWidget().sortColumn()
-        
-        if column == 0:  # Checkbox column
-            # Get check states
-            self_checked = self.checkState(0) == Qt.CheckState.Checked
-            other_checked = other.checkState(0) == Qt.CheckState.Checked
-            
-            # If same state, maintain stable order
-            if self_checked == other_checked:
-                return False
-            
-            # Checked items should appear first (be "less than" unchecked)
-            # Return True if self is unchecked and other is checked
-            return not self_checked and other_checked
-        
-        # For other columns, use default comparison
-        return super().__lt__(other)
-
-
-class SampleListWidget(QWidget):
-    """Widget for displaying and selecting samples with checkboxes."""
-    
-    # Signals
-    selectionChanged = Signal(list)  # List of selected sample names
-    sampleLocateRequested = Signal(str, float, float)  # name, lat, lon for map centering
-    
-    def __init__(self, parent=None):
-        super().__init__(parent)
-        self.samples_data = []
-        self.selected_samples = []
-        self._setup_ui()
-        self._apply_styles()
-        
-    def _setup_ui(self):
-        """Initialize the UI components."""
-        layout = QVBoxLayout(self)
-        layout.setContentsMargins(10, 10, 10, 10)
-        layout.setSpacing(10)
-        
-        # Removed title label for cleaner interface
-        
-        # Search input (minimal search bar)
-        self.search_edit = QLineEdit()
-        self.search_edit.setPlaceholderText("Search... e.g. group:2 selected:true")
-        self.search_edit.setClearButtonEnabled(True)
-        self.search_edit.textChanged.connect(self._filter_items)
-        layout.addWidget(self.search_edit)
-        
-        # Create tree widget for sample list
-        self.tree_widget = QTreeWidget()
-        self.tree_widget.setHeaderLabels(['✓', 'Sample Name', 'Group', 'Lat', 'Lon'])
-        
-        # Set column widths
-        self.tree_widget.setColumnWidth(0, 40)  # Checkbox column
-        self.tree_widget.setColumnWidth(1, 180)  # Name column
-        self.tree_widget.setColumnWidth(2, 60)   # Group column
-        self.tree_widget.setColumnWidth(3, 85)   # Lat column
-        self.tree_widget.setColumnWidth(4, 85)   # Lon column
-        
-        # Enable sorting
-        self.tree_widget.setSortingEnabled(True)
-        self.tree_widget.setAlternatingRowColors(True)
-        
-        # Connect item click signal
-        self.tree_widget.itemClicked.connect(self._on_item_clicked)
-        self.tree_widget.itemChanged.connect(self._on_item_changed)
-        
-        layout.addWidget(self.tree_widget)
-        
-        # Control buttons
-        button_layout = QHBoxLayout()
-        button_layout.setSpacing(10)
-        
-        self.select_all_btn = QPushButton("Select All")
-        self.select_all_btn.setFixedHeight(32)
-        self.select_all_btn.clicked.connect(self._select_all)
-        
-        self.clear_all_btn = QPushButton("Clear All")
-        self.clear_all_btn.setFixedHeight(32)
-        self.clear_all_btn.clicked.connect(self._clear_all)
-        
-        button_layout.addWidget(self.select_all_btn)
-        button_layout.addWidget(self.clear_all_btn)
-        layout.addLayout(button_layout)
-        
-        # Selection count label
-        self.count_label = QLabel("Selected: 0 samples")
-        self.count_label.setStyleSheet("""
-            QLabel {
-                color: #666;
-                font-size: 13px;
-                padding: 5px;
-                background-color: #f5f5f5;
-                border-radius: 4px;
-            }
-        """)
-        layout.addWidget(self.count_label)
-        
-    def load_samples(self, samples_data):
-        """
-        Load samples into the list.
-        
-        Args:
-            samples_data: List of dictionaries with 'name', 'lat', 'lon', 'group' keys
-        """
-        self.samples_data = samples_data
-        self.tree_widget.clear()
-        
-        for sample in samples_data:
-            item = CustomSortTreeWidgetItem()
-            
-            # Add checkbox in first column
-            item.setCheckState(0, Qt.CheckState.Unchecked)
-            
-            # Sample name
-            item.setText(1, sample.get('name', 'Unknown'))
-            
-            # Group
-            group = sample.get('group', 0)
-            item.setText(2, str(group))
-            
-            # Coordinates
-            item.setText(3, f"{sample.get('lat', 0):.4f}")
-            item.setText(4, f"{sample.get('lon', 0):.4f}")
-            
-            # Store full sample data in item
-            item.setData(1, Qt.ItemDataRole.UserRole, sample)
-            
-            self.tree_widget.addTopLevelItem(item)
-        
-        # Resize columns to content
-        for i in range(5):
-            self.tree_widget.resizeColumnToContents(i)
-            
-    def _on_item_clicked(self, item, column):
-        """Handle item click - navigate to location on map if not checkbox."""
-        if column != 0:  # Not checkbox column
-            sample_data = item.data(1, Qt.ItemDataRole.UserRole)
-            if sample_data:
-                self.sampleLocateRequested.emit(
-                    sample_data['name'],
-                    sample_data['lat'],
-                    sample_data['lon']
-                )
-                
-    def _on_item_changed(self, item, column):
-        """Handle checkbox state change."""
-        if column == 0:  # Checkbox column
-            self._update_selection()
-            
-    def _update_selection(self):
-        """Update the list of selected samples."""
-        self.selected_samples = []
-        
-        for i in range(self.tree_widget.topLevelItemCount()):
-            item = self.tree_widget.topLevelItem(i)
-            if item.checkState(0) == Qt.CheckState.Checked:
-                sample_data = item.data(1, Qt.ItemDataRole.UserRole)
-                if sample_data:
-                    self.selected_samples.append(sample_data['name'])
-        
-        self.count_label.setText(f"Selected: {len(self.selected_samples)} samples")
-        self.selectionChanged.emit(self.selected_samples)
-        
-    def _select_all(self):
-        """Select all visible samples (respects search filter)."""
-        # Temporarily disable sorting to avoid row reordering during iteration
-        prev_sort = self.tree_widget.isSortingEnabled()
-        if prev_sort:
-            self.tree_widget.setSortingEnabled(False)
-        
-        # Block signals during batch update to prevent recursion
-        self.tree_widget.blockSignals(True)
-        for i in range(self.tree_widget.topLevelItemCount()):
-            item = self.tree_widget.topLevelItem(i)
-            # Only select visible items (not hidden by search filter)
-            if not item.isHidden():
-                item.setCheckState(0, Qt.CheckState.Checked)
-        self.tree_widget.blockSignals(False)
-        
-        # Restore sorting
-        if prev_sort:
-            self.tree_widget.setSortingEnabled(True)
-        
-        self._update_selection()
-        
-    def _clear_all(self):
-        """Clear all visible selections (respects search filter)."""
-        # Temporarily disable sorting to avoid row reordering during iteration
-        prev_sort = self.tree_widget.isSortingEnabled()
-        if prev_sort:
-            self.tree_widget.setSortingEnabled(False)
-        
-        # Block signals during batch update to prevent recursion
-        self.tree_widget.blockSignals(True)
-        for i in range(self.tree_widget.topLevelItemCount()):
-            item = self.tree_widget.topLevelItem(i)
-            # Only clear visible items (not hidden by search filter)
-            if not item.isHidden():
-                item.setCheckState(0, Qt.CheckState.Unchecked)
-        self.tree_widget.blockSignals(False)
-        
-        # Restore sorting
-        if prev_sort:
-            self.tree_widget.setSortingEnabled(True)
-        
-        self._update_selection()
-        
-    def clear_all(self):
-        """Public API to clear selection (external callers)."""
-        self._clear_all()
-        
-    def get_selected_samples(self):
-        """Return list of selected sample names."""
-        return self.selected_samples
-    
-    def get_selected_samples_data(self):
-        """Return full data for selected samples."""
-        selected_data = []
-        for i in range(self.tree_widget.topLevelItemCount()):
-            item = self.tree_widget.topLevelItem(i)
-            if item.checkState(0) == Qt.CheckState.Checked:
-                sample_data = item.data(1, Qt.ItemDataRole.UserRole)
-                if sample_data:
-                    selected_data.append(sample_data)
-        return selected_data
-    
-    def set_selection(self, sample_names, focus_last=False):
-        """Set selection to specific samples and highlight them.
-        
-        Args:
-            sample_names: List of sample names to select
-            focus_last: If True, focus on the last changed item
-        """
-        first_selected_item = None
-        last_changed_item = None
-        
-        # Temporarily disable sorting to avoid row reordering during iteration
-        prev_sort = self.tree_widget.isSortingEnabled()
-        if prev_sort:
-            self.tree_widget.setSortingEnabled(False)
-        
-        # Block signals during batch update to prevent recursion
-        self.tree_widget.blockSignals(True)
-        
-        for i in range(self.tree_widget.topLevelItemCount()):
-            item = self.tree_widget.topLevelItem(i)
-            sample_data = item.data(1, Qt.ItemDataRole.UserRole)
-            
-            if sample_data:
-                prev_state = item.checkState(0)
-                
-                if sample_data['name'] in sample_names:
-                    item.setCheckState(0, Qt.CheckState.Checked)
-                    # Keep track of first selected item
-                    if first_selected_item is None:
-                        first_selected_item = item
-                    # Track if this item's state changed
-                    if prev_state != Qt.CheckState.Checked:
-                        last_changed_item = item
-                else:
-                    item.setCheckState(0, Qt.CheckState.Unchecked)
-                    # Track if this item's state changed
-                    if prev_state == Qt.CheckState.Checked:
-                        last_changed_item = item
-        
-        # Re-enable signals and restore sorting
-        self.tree_widget.blockSignals(False)
-        if prev_sort:
-            self.tree_widget.setSortingEnabled(True)
-        
-        # Focus and scroll logic
-        if focus_last and last_changed_item:
-            # Focus on the last changed item (most recent selection/deselection)
-            self.tree_widget.setCurrentItem(last_changed_item)
-            self.tree_widget.scrollToItem(last_changed_item, QTreeWidget.ScrollHint.PositionAtCenter)
-            # Give visual feedback by briefly highlighting
-            self.tree_widget.setFocus()
-        elif first_selected_item and len(sample_names) == 1:
-            # For single selection, highlight and center it
-            self.tree_widget.setCurrentItem(first_selected_item)
-            self.tree_widget.scrollToItem(first_selected_item, QTreeWidget.ScrollHint.PositionAtCenter)
-            self.tree_widget.setFocus()
-        elif first_selected_item:
-            # For multiple selection, ensure first is visible
-            self.tree_widget.scrollToItem(first_selected_item, QTreeWidget.ScrollHint.EnsureVisible)
-        
-        self._update_selection()
-    
-    def set_selection_with_focus(self, sample_names, focus_sample=None):
-        """Set selection and focus on a specific sample.
-        
-        Args:
-            sample_names: List of all selected sample names
-            focus_sample: The specific sample to focus on (last toggled)
-        """
-        # Update selection without triggering signals
-        self.set_selection(sample_names, focus_last=False)
-        
-        # Focus on the specified sample if provided
-        if focus_sample:
-            for i in range(self.tree_widget.topLevelItemCount()):
-                item = self.tree_widget.topLevelItem(i)
-                sample_data = item.data(1, Qt.ItemDataRole.UserRole)
-                if sample_data and sample_data['name'] == focus_sample:
-                    self.tree_widget.setCurrentItem(item)
-                    self.tree_widget.scrollToItem(item, QTreeWidget.ScrollHint.PositionAtCenter)
-                    self.tree_widget.setFocus()
-                    break
-    
-    def highlight_sample(self, sample_name):
-        """Highlight a specific sample in the list."""
-        for i in range(self.tree_widget.topLevelItemCount()):
-            item = self.tree_widget.topLevelItem(i)
-            sample_data = item.data(1, Qt.ItemDataRole.UserRole)
-            if sample_data and sample_data['name'] == sample_name:
-                self.tree_widget.setCurrentItem(item)
-                self.tree_widget.scrollToItem(item, QTreeWidget.ScrollHint.PositionAtCenter)
-                self.tree_widget.setFocus()
-                break
-    
-    def _filter_items(self, text: str):
-        """Filter by free text, group, and selected."""
-        parsed = _parse_query(text)
-        free_text = parsed["text"]
-        groups = [g.lower() for g in parsed["groups"]]
-        selected = parsed["selected"]
-
-        first_match = None
-        for i in range(self.tree_widget.topLevelItemCount()):
-            item = self.tree_widget.topLevelItem(i)
-            name = item.text(1).lower()
-            group_text = item.text(2).lower()
-
-            # text match
-            text_ok = True
-            if free_text:
-                text_ok = (free_text in name) or (free_text in group_text)
-
-            # group match (OR)
-            group_ok = True
-            if groups:
-                group_ok = any(g in group_text for g in groups)
-
-            # selected match
-            selected_ok = True
-            if selected is not None:
-                checked = (item.checkState(0) == Qt.CheckState.Checked)
-                selected_ok = (checked == selected)
-
-            is_match = text_ok and group_ok and selected_ok
-            item.setHidden(not is_match)
-
-            if first_match is None and is_match and (free_text or groups or selected is not None):
-                first_match = item
-
-        if first_match is not None:
-            self.tree_widget.scrollToItem(first_match, QTreeWidget.ScrollHint.PositionAtTop)
-
-    def _apply_styles(self):
-        """Apply modern styling to the widget."""
-        self.tree_widget.setStyleSheet("""
-            QTreeWidget {
-                background-color: #ffffff;
-                border: 1px solid #d0d0d0;
-                border-radius: 4px;
-                font-size: 13px;
-                outline: none;
-                color: #000000;
-            }
-            QTreeWidget::item {
-                padding: 4px;
-                border-bottom: 1px solid #f5f5f5;
-                color: #000000;
-            }
-            QTreeWidget::item:hover {
-                background-color: #f8f9fa;
-            }
-            QTreeWidget::item:selected {
-                background-color: #e3f2fd;
-                color: #1976d2;
-            }
-            QHeaderView::section {
-                background-color: #f8f9fa;
-                color: #333;
-                padding: 8px;
-                border: none;
-                border-bottom: 1px solid #d0d0d0;
-                border-right: 1px solid #e8e8e8;
-                font-weight: 600;
-                font-size: 13px;
-            }
-            QHeaderView::section:last {
-                border-right: none;
-            }
-            QTreeWidget::item:alternate {
-                background-color: #fafafa;
-            }
-            QTreeWidget::indicator {
-                width: 16px;
-                height: 16px;
-            }
-            QTreeWidget::indicator:unchecked {
-                border: 2px solid #d0d0d0;
-                background-color: white;
-                border-radius: 3px;
-            }
-            QTreeWidget::indicator:checked {
-                border: 2px solid #009688;
-                background-color: #009688;
-                border-radius: 3px;
-                image: url(check.png);
-            }
-            QTreeWidget::indicator:unchecked:hover {
-                border: 2px solid #4db6ac;
-                background-color: #e0f2f1;
-            }
-        """)
-        
-        self.select_all_btn.setStyleSheet("""
-            QPushButton {
-                background-color: #ffffff;
-                color: #333;
-                border: 1px solid #d0d0d0;
-                border-radius: 4px;
-                padding: 6px 15px;
-                font-size: 13px;
-                font-weight: 500;
-            }
-            QPushButton:hover {
-                background-color: #f5f5f5;
-                border-color: #2196F3;
-            }
-            QPushButton:pressed {
-                background-color: #e0e0e0;
-            }
-        """)
-        
-        self.clear_all_btn.setStyleSheet("""
-            QPushButton {
-                background-color: #ffffff;
-                color: #333;
-                border: 1px solid #d0d0d0;
-                border-radius: 4px;
-                padding: 6px 15px;
-                font-size: 13px;
-                font-weight: 500;
-            }
-            QPushButton:hover {
-                background-color: #f5f5f5;
-                border-color: #f44336;
-            }
-            QPushButton:pressed {
-                background-color: #e0e0e0;
-            }
-        """)
->>>>>>> cfbc0fdc
+"""
+Sample list widget with checkboxes for selection and map navigation.
+"""
+
+from PyQt6.QtWidgets import (QWidget, QVBoxLayout, QHBoxLayout, QTreeWidget, 
+                             QTreeWidgetItem, QPushButton, QLabel, QLineEdit)
+from PyQt6.QtCore import Qt
+from PyQt6.QtCore import pyqtSignal as Signal
+import shlex
+
+# Parse query: free text, group, selected
+
+def _parse_query(text: str):
+    tokens = shlex.split(text)
+    result = {
+        "text": [],
+        "groups": [],
+        "selected": None,
+    }
+
+    def _parse_bool(v: str):
+        s = v.lower()
+        if s in ("true", "yes", "1", "on"):
+            return True
+        if s in ("false", "no", "0", "off"):
+            return False
+        return None
+
+    for t in tokens:
+        if ":" in t:
+            key, val = t.split(":", 1)
+            k = key.lower()
+            v = val.strip()
+            if k in ("group", "grp", "g"):
+                if v:
+                    result["groups"].append(v)
+                continue
+            if k in ("selected", "sel", "checked"):
+                b = _parse_bool(v)
+                if b is not None:
+                    result["selected"] = b
+                continue
+        # otherwise treat as free text
+        result["text"].append(t)
+
+    result["text"] = " ".join(result["text"]).strip().lower()
+    return result
+
+
+class CustomSortTreeWidgetItem(QTreeWidgetItem):
+    """Custom QTreeWidgetItem with sorting support for checkbox column."""
+    
+    def __lt__(self, other):
+        """Custom comparison for sorting.
+        
+        Column 0 (checkbox): Checked items appear first
+        Other columns: Default string/numeric comparison
+        """
+        column = self.treeWidget().sortColumn()
+        
+        if column == 0:  # Checkbox column
+            # Get check states
+            self_checked = self.checkState(0) == Qt.CheckState.Checked
+            other_checked = other.checkState(0) == Qt.CheckState.Checked
+            
+            # If same state, maintain stable order
+            if self_checked == other_checked:
+                return False
+            
+            # Checked items should appear first (be "less than" unchecked)
+            # Return True if self is unchecked and other is checked
+            return not self_checked and other_checked
+        
+        # For other columns, use default comparison
+        return super().__lt__(other)
+
+
+class SampleListWidget(QWidget):
+    """Widget for displaying and selecting samples with checkboxes."""
+    
+    # Signals
+    selectionChanged = Signal(list)  # List of selected sample names
+    sampleLocateRequested = Signal(str, float, float)  # name, lat, lon for map centering
+    
+    def __init__(self, parent=None):
+        super().__init__(parent)
+        self.samples_data = []
+        self.selected_samples = []
+        self._setup_ui()
+        self._apply_styles()
+        
+    def _setup_ui(self):
+        """Initialize the UI components."""
+        layout = QVBoxLayout(self)
+        layout.setContentsMargins(10, 10, 10, 10)
+        layout.setSpacing(10)
+        
+        # Removed title label for cleaner interface
+        
+        # Search input (minimal search bar)
+        self.search_edit = QLineEdit()
+        self.search_edit.setPlaceholderText("Search... e.g. group:2 selected:true")
+        self.search_edit.setClearButtonEnabled(True)
+        self.search_edit.textChanged.connect(self._filter_items)
+        layout.addWidget(self.search_edit)
+        
+        # Create tree widget for sample list
+        self.tree_widget = QTreeWidget()
+        self.tree_widget.setHeaderLabels(['✓', 'Sample Name', 'Group', 'Lat', 'Lon'])
+        
+        # Set column widths
+        self.tree_widget.setColumnWidth(0, 40)  # Checkbox column
+        self.tree_widget.setColumnWidth(1, 180)  # Name column
+        self.tree_widget.setColumnWidth(2, 60)   # Group column
+        self.tree_widget.setColumnWidth(3, 85)   # Lat column
+        self.tree_widget.setColumnWidth(4, 85)   # Lon column
+        
+        # Enable sorting
+        self.tree_widget.setSortingEnabled(True)
+        self.tree_widget.setAlternatingRowColors(True)
+        
+        # Connect item click signal
+        self.tree_widget.itemClicked.connect(self._on_item_clicked)
+        self.tree_widget.itemChanged.connect(self._on_item_changed)
+        
+        layout.addWidget(self.tree_widget)
+        
+        # Control buttons
+        button_layout = QHBoxLayout()
+        button_layout.setSpacing(10)
+        
+        self.select_all_btn = QPushButton("Select All")
+        self.select_all_btn.setFixedHeight(32)
+        self.select_all_btn.clicked.connect(self._select_all)
+        
+        self.clear_all_btn = QPushButton("Clear All")
+        self.clear_all_btn.setFixedHeight(32)
+        self.clear_all_btn.clicked.connect(self._clear_all)
+        
+        button_layout.addWidget(self.select_all_btn)
+        button_layout.addWidget(self.clear_all_btn)
+        layout.addLayout(button_layout)
+        
+        # Selection count label
+        self.count_label = QLabel("Selected: 0 samples")
+        self.count_label.setStyleSheet("""
+            QLabel {
+                color: #666;
+                font-size: 13px;
+                padding: 5px;
+                background-color: #f5f5f5;
+                border-radius: 4px;
+            }
+        """)
+        layout.addWidget(self.count_label)
+        
+    def load_samples(self, samples_data):
+        """
+        Load samples into the list.
+        
+        Args:
+            samples_data: List of dictionaries with 'name', 'lat', 'lon', 'group' keys
+        """
+        self.samples_data = samples_data
+        self.tree_widget.clear()
+        
+        for sample in samples_data:
+            item = CustomSortTreeWidgetItem()
+            
+            # Add checkbox in first column
+            item.setCheckState(0, Qt.CheckState.Unchecked)
+            
+            # Sample name
+            item.setText(1, sample.get('name', 'Unknown'))
+            
+            # Group
+            group = sample.get('group', 0)
+            item.setText(2, str(group))
+            
+            # Coordinates
+            item.setText(3, f"{sample.get('lat', 0):.4f}")
+            item.setText(4, f"{sample.get('lon', 0):.4f}")
+            
+            # Store full sample data in item
+            item.setData(1, Qt.ItemDataRole.UserRole, sample)
+            
+            self.tree_widget.addTopLevelItem(item)
+        
+        # Resize columns to content
+        for i in range(5):
+            self.tree_widget.resizeColumnToContents(i)
+            
+    def _on_item_clicked(self, item, column):
+        """Handle item click - navigate to location on map if not checkbox."""
+        if column != 0:  # Not checkbox column
+            sample_data = item.data(1, Qt.ItemDataRole.UserRole)
+            if sample_data:
+                self.sampleLocateRequested.emit(
+                    sample_data['name'],
+                    sample_data['lat'],
+                    sample_data['lon']
+                )
+                
+    def _on_item_changed(self, item, column):
+        """Handle checkbox state change."""
+        if column == 0:  # Checkbox column
+            self._update_selection()
+            
+    def _update_selection(self):
+        """Update the list of selected samples."""
+        self.selected_samples = []
+        
+        for i in range(self.tree_widget.topLevelItemCount()):
+            item = self.tree_widget.topLevelItem(i)
+            if item.checkState(0) == Qt.CheckState.Checked:
+                sample_data = item.data(1, Qt.ItemDataRole.UserRole)
+                if sample_data:
+                    self.selected_samples.append(sample_data['name'])
+        
+        self.count_label.setText(f"Selected: {len(self.selected_samples)} samples")
+        self.selectionChanged.emit(self.selected_samples)
+        
+    def _select_all(self):
+        """Select all visible samples (respects search filter)."""
+        # Temporarily disable sorting to avoid row reordering during iteration
+        prev_sort = self.tree_widget.isSortingEnabled()
+        if prev_sort:
+            self.tree_widget.setSortingEnabled(False)
+        
+        # Block signals during batch update to prevent recursion
+        self.tree_widget.blockSignals(True)
+        for i in range(self.tree_widget.topLevelItemCount()):
+            item = self.tree_widget.topLevelItem(i)
+            # Only select visible items (not hidden by search filter)
+            if not item.isHidden():
+                item.setCheckState(0, Qt.CheckState.Checked)
+        self.tree_widget.blockSignals(False)
+        
+        # Restore sorting
+        if prev_sort:
+            self.tree_widget.setSortingEnabled(True)
+        
+        self._update_selection()
+        
+    def _clear_all(self):
+        """Clear all visible selections (respects search filter)."""
+        # Temporarily disable sorting to avoid row reordering during iteration
+        prev_sort = self.tree_widget.isSortingEnabled()
+        if prev_sort:
+            self.tree_widget.setSortingEnabled(False)
+        
+        # Block signals during batch update to prevent recursion
+        self.tree_widget.blockSignals(True)
+        for i in range(self.tree_widget.topLevelItemCount()):
+            item = self.tree_widget.topLevelItem(i)
+            # Only clear visible items (not hidden by search filter)
+            if not item.isHidden():
+                item.setCheckState(0, Qt.CheckState.Unchecked)
+        self.tree_widget.blockSignals(False)
+        
+        # Restore sorting
+        if prev_sort:
+            self.tree_widget.setSortingEnabled(True)
+        
+        self._update_selection()
+        
+    def clear_all(self):
+        """Public API to clear selection (external callers)."""
+        self._clear_all()
+        
+    def get_selected_samples(self):
+        """Return list of selected sample names."""
+        return self.selected_samples
+    
+    def get_selected_samples_data(self):
+        """Return full data for selected samples."""
+        selected_data = []
+        for i in range(self.tree_widget.topLevelItemCount()):
+            item = self.tree_widget.topLevelItem(i)
+            if item.checkState(0) == Qt.CheckState.Checked:
+                sample_data = item.data(1, Qt.ItemDataRole.UserRole)
+                if sample_data:
+                    selected_data.append(sample_data)
+        return selected_data
+    
+    def set_selection(self, sample_names, focus_last=False):
+        """Set selection to specific samples and highlight them.
+        
+        Args:
+            sample_names: List of sample names to select
+            focus_last: If True, focus on the last changed item
+        """
+        first_selected_item = None
+        last_changed_item = None
+        
+        # Temporarily disable sorting to avoid row reordering during iteration
+        prev_sort = self.tree_widget.isSortingEnabled()
+        if prev_sort:
+            self.tree_widget.setSortingEnabled(False)
+        
+        # Block signals during batch update to prevent recursion
+        self.tree_widget.blockSignals(True)
+        
+        for i in range(self.tree_widget.topLevelItemCount()):
+            item = self.tree_widget.topLevelItem(i)
+            sample_data = item.data(1, Qt.ItemDataRole.UserRole)
+            
+            if sample_data:
+                prev_state = item.checkState(0)
+                
+                if sample_data['name'] in sample_names:
+                    item.setCheckState(0, Qt.CheckState.Checked)
+                    # Keep track of first selected item
+                    if first_selected_item is None:
+                        first_selected_item = item
+                    # Track if this item's state changed
+                    if prev_state != Qt.CheckState.Checked:
+                        last_changed_item = item
+                else:
+                    item.setCheckState(0, Qt.CheckState.Unchecked)
+                    # Track if this item's state changed
+                    if prev_state == Qt.CheckState.Checked:
+                        last_changed_item = item
+        
+        # Re-enable signals and restore sorting
+        self.tree_widget.blockSignals(False)
+        if prev_sort:
+            self.tree_widget.setSortingEnabled(True)
+        
+        # Focus and scroll logic
+        if focus_last and last_changed_item:
+            # Focus on the last changed item (most recent selection/deselection)
+            self.tree_widget.setCurrentItem(last_changed_item)
+            self.tree_widget.scrollToItem(last_changed_item, QTreeWidget.ScrollHint.PositionAtCenter)
+            # Give visual feedback by briefly highlighting
+            self.tree_widget.setFocus()
+        elif first_selected_item and len(sample_names) == 1:
+            # For single selection, highlight and center it
+            self.tree_widget.setCurrentItem(first_selected_item)
+            self.tree_widget.scrollToItem(first_selected_item, QTreeWidget.ScrollHint.PositionAtCenter)
+            self.tree_widget.setFocus()
+        elif first_selected_item:
+            # For multiple selection, ensure first is visible
+            self.tree_widget.scrollToItem(first_selected_item, QTreeWidget.ScrollHint.EnsureVisible)
+        
+        self._update_selection()
+    
+    def set_selection_with_focus(self, sample_names, focus_sample=None):
+        """Set selection and focus on a specific sample.
+        
+        Args:
+            sample_names: List of all selected sample names
+            focus_sample: The specific sample to focus on (last toggled)
+        """
+        # Update selection without triggering signals
+        self.set_selection(sample_names, focus_last=False)
+        
+        # Focus on the specified sample if provided
+        if focus_sample:
+            for i in range(self.tree_widget.topLevelItemCount()):
+                item = self.tree_widget.topLevelItem(i)
+                sample_data = item.data(1, Qt.ItemDataRole.UserRole)
+                if sample_data and sample_data['name'] == focus_sample:
+                    self.tree_widget.setCurrentItem(item)
+                    self.tree_widget.scrollToItem(item, QTreeWidget.ScrollHint.PositionAtCenter)
+                    self.tree_widget.setFocus()
+                    break
+    
+    def highlight_sample(self, sample_name):
+        """Highlight a specific sample in the list."""
+        for i in range(self.tree_widget.topLevelItemCount()):
+            item = self.tree_widget.topLevelItem(i)
+            sample_data = item.data(1, Qt.ItemDataRole.UserRole)
+            if sample_data and sample_data['name'] == sample_name:
+                self.tree_widget.setCurrentItem(item)
+                self.tree_widget.scrollToItem(item, QTreeWidget.ScrollHint.PositionAtCenter)
+                self.tree_widget.setFocus()
+                break
+    
+    def _filter_items(self, text: str):
+        """Filter by free text, group, and selected."""
+        parsed = _parse_query(text)
+        free_text = parsed["text"]
+        groups = [g.lower() for g in parsed["groups"]]
+        selected = parsed["selected"]
+
+        first_match = None
+        for i in range(self.tree_widget.topLevelItemCount()):
+            item = self.tree_widget.topLevelItem(i)
+            name = item.text(1).lower()
+            group_text = item.text(2).lower()
+
+            # text match
+            text_ok = True
+            if free_text:
+                text_ok = (free_text in name) or (free_text in group_text)
+
+            # group match (OR)
+            group_ok = True
+            if groups:
+                group_ok = any(g in group_text for g in groups)
+
+            # selected match
+            selected_ok = True
+            if selected is not None:
+                checked = (item.checkState(0) == Qt.CheckState.Checked)
+                selected_ok = (checked == selected)
+
+            is_match = text_ok and group_ok and selected_ok
+            item.setHidden(not is_match)
+
+            if first_match is None and is_match and (free_text or groups or selected is not None):
+                first_match = item
+
+        if first_match is not None:
+            self.tree_widget.scrollToItem(first_match, QTreeWidget.ScrollHint.PositionAtTop)
+
+    def _apply_styles(self):
+        """Apply modern styling to the widget."""
+        self.tree_widget.setStyleSheet("""
+            QTreeWidget {
+                background-color: #ffffff;
+                border: 1px solid #d0d0d0;
+                border-radius: 4px;
+                font-size: 13px;
+                outline: none;
+                color: #000000;
+            }
+            QTreeWidget::item {
+                padding: 4px;
+                border-bottom: 1px solid #f5f5f5;
+                color: #000000;
+            }
+            QTreeWidget::item:hover {
+                background-color: #f8f9fa;
+            }
+            QTreeWidget::item:selected {
+                background-color: #e3f2fd;
+                color: #1976d2;
+            }
+            QHeaderView::section {
+                background-color: #f8f9fa;
+                color: #333;
+                padding: 8px;
+                border: none;
+                border-bottom: 1px solid #d0d0d0;
+                border-right: 1px solid #e8e8e8;
+                font-weight: 600;
+                font-size: 13px;
+            }
+            QHeaderView::section:last {
+                border-right: none;
+            }
+            QTreeWidget::item:alternate {
+                background-color: #fafafa;
+            }
+            QTreeWidget::indicator {
+                width: 16px;
+                height: 16px;
+            }
+            QTreeWidget::indicator:unchecked {
+                border: 2px solid #d0d0d0;
+                background-color: white;
+                border-radius: 3px;
+            }
+            QTreeWidget::indicator:checked {
+                border: 2px solid #009688;
+                background-color: #009688;
+                border-radius: 3px;
+                image: url(check.png);
+            }
+            QTreeWidget::indicator:unchecked:hover {
+                border: 2px solid #4db6ac;
+                background-color: #e0f2f1;
+            }
+        """)
+        
+        self.select_all_btn.setStyleSheet("""
+            QPushButton {
+                background-color: #ffffff;
+                color: #333;
+                border: 1px solid #d0d0d0;
+                border-radius: 4px;
+                padding: 6px 15px;
+                font-size: 13px;
+                font-weight: 500;
+            }
+            QPushButton:hover {
+                background-color: #f5f5f5;
+                border-color: #2196F3;
+            }
+            QPushButton:pressed {
+                background-color: #e0e0e0;
+            }
+        """)
+        
+        self.clear_all_btn.setStyleSheet("""
+            QPushButton {
+                background-color: #ffffff;
+                color: #333;
+                border: 1px solid #d0d0d0;
+                border-radius: 4px;
+                padding: 6px 15px;
+                font-size: 13px;
+                font-weight: 500;
+            }
+            QPushButton:hover {
+                background-color: #f5f5f5;
+                border-color: #f44336;
+            }
+            QPushButton:pressed {
+                background-color: #e0e0e0;
+            }
+        """)