--- conflicted
+++ resolved
@@ -1,15 +1,11 @@
 """
-Chart widget component
+Chart widget component for EntropyMax frontend.
 Handles CH and Rs analysis visualization.
 """
 
 import numpy as np
 import pyqtgraph as pg
-<<<<<<< HEAD
-from PyQt6.QtWidgets import QWidget, QVBoxLayout
-=======
 from PySide6.QtWidgets import QWidget, QVBoxLayout
->>>>>>> aaa42d91
 
 
 class ChartWidget(QWidget):
