import sys
from PyQt6.QtWidgets import (QApplication, QMainWindow, QWidget, QVBoxLayout,
                             QHBoxLayout, QFrame, QMessageBox, QMenu, QFileDialog)
from components.control_panel import ControlPanel
from components.group_detail_popup import GroupDetailPopup
from components.module_preview_card import ModulePreviewCard
from components.standalone_window import StandaloneWindow
from components.simple_map_sample_widget import SimpleMapSampleWidget
from components.chart_widget import ChartWidget
from components.settings_dialog import SettingsDialog
from utils.csv_export import export_analysis_results
from help import FormatExamplesDialog

# Import sample GPS CH, RS AND K mock data
from sample_data import SAMPLE_CH_RS_DATA, get_optimal_k
import os
import sys
import shutil
import subprocess
import pandas as pd
import pyarrow.parquet as pq


class BentoBox(QFrame):
    """A styled frame to create the bento box effect."""
    def __init__(self, parent=None, title=""):
        super().__init__(parent)
        self.title = title
        self.setStyleSheet("""
            BentoBox {
                background-color: #ffffff;
                border: 1px solid #d0d0d0;
                border-radius: 6px;
                padding: 10px;
            }
        """)
        self.setFrameShape(QFrame.Shape.NoFrame)


class EntropyMaxFinal(QMainWindow):
    """Main application with module preview cards."""
    
    def __init__(self):
        super().__init__()
        self.setWindowTitle("EntropyMax 2.0")
        self.setGeometry(100, 100, 1200, 700)
        self.setStyleSheet("""
            QMainWindow { 
                background-color: #f8f9fa; 
            }
            QStatusBar {
                background-color: #ffffff;
                border-top: 1px solid #e0e0e0;
                font-size: 12px;
                color: #666;
            }
        """)
        
        # State variables
        self.input_file_path = None
        self.gps_file_path = None
        self.output_file_path = None
        self.selected_samples = []
        self.current_analysis_data = {}
        self.group_detail_popup = GroupDetailPopup()
        
        # Initialize settings dialog
        self.settings_dialog = SettingsDialog(self)
        
        # Window references
        self.map_window = None
        self.ch_window = None
        self.rs_window = None
        
        self._setup_ui()
        self._setup_menu()
        self._init_standalone_windows()
        self._connect_signals()
        self._reset_workflow()
        
    def _setup_ui(self):
        """Initialize UI with preview cards."""
        central_widget = QWidget()
        self.setCentralWidget(central_widget)
        main_layout = QHBoxLayout(central_widget)
        main_layout.setContentsMargins(15, 15, 15, 15)
        main_layout.setSpacing(15)
        
        # Left panel: Controls
        left_panel = BentoBox(title="Controls")
        left_layout = QVBoxLayout(left_panel)
        left_layout.setContentsMargins(5, 5, 5, 5)
        
        self.control_panel = ControlPanel()
        left_layout.addWidget(self.control_panel)
        left_layout.addStretch()
        left_panel.setFixedWidth(340)
        main_layout.addWidget(left_panel)
        
        # Right panel: Module preview cards
        right_container = QWidget()
        right_layout = QVBoxLayout(right_container)
        right_layout.setContentsMargins(0, 0, 0, 0)
        right_layout.setSpacing(15)
        
        # Map preview card
        self.map_preview_card = ModulePreviewCard(
            title="Map & Sample List",
            description="View GPS locations and manage sample selection"
        )
        self.map_preview_card.openRequested.connect(self._open_map_window)
        right_layout.addWidget(self.map_preview_card)
        
        # CH analysis preview card
        self.ch_preview_card = ModulePreviewCard(
            title="CH Analysis",
            description="Calinski-Harabasz Index visualization"
        )
        self.ch_preview_card.openRequested.connect(self._open_ch_window)
        right_layout.addWidget(self.ch_preview_card)
        
        # RS analysis preview card
        self.rs_preview_card = ModulePreviewCard(
            title="Rs Analysis", 
            description="Rs Percentage visualization"
        )
        self.rs_preview_card.openRequested.connect(self._open_rs_window)
        right_layout.addWidget(self.rs_preview_card)
        
        right_layout.addStretch()
        main_layout.addWidget(right_container)
    
    def _init_standalone_windows(self):
        """Initialize standalone window components"""
        # Map window
        self.map_sample_widget = SimpleMapSampleWidget()
        self.map_window = StandaloneWindow("Map & Sample List", self.map_sample_widget)
        self.map_window.exportRequested.connect(lambda: self._export_window_content(self.map_sample_widget, "map"))
        self.map_widget = self.map_sample_widget.map_widget
        self.sample_list = self.map_sample_widget.sample_list
        
        # CH chart window
        self.ch_chart = ChartWidget(
            title="CH Index",
            ylabel="CH Index"
        )
        self.ch_window = StandaloneWindow("CH Analysis", self.ch_chart)
        self.ch_window.exportRequested.connect(lambda: self._export_window_content(self.ch_chart, "ch"))
        
        # RS chart window
        self.rs_chart = ChartWidget(
            title="Rs %",
            ylabel="Rs %"
        )
        self.rs_window = StandaloneWindow("Rs Analysis", self.rs_chart)
        self.rs_window.exportRequested.connect(lambda: self._export_window_content(self.rs_chart, "rs"))
    
    def _open_map_window(self):
        """Open map window"""
        if self.map_window:
            self.map_window.show()
            self.map_window.raise_()
            self.map_window.activateWindow()
    
    def _open_ch_window(self):
        """Open CH analysis window"""
        if self.ch_window:
            self.ch_window.show()
            self.ch_window.raise_()
            self.ch_window.activateWindow()
    
    def _open_rs_window(self):
        """Open RS analysis window"""
        if self.rs_window:
            self.rs_window.show()
            self.rs_window.raise_()
            self.rs_window.activateWindow()
    
    def _export_window_content(self, widget, window_type):
        """Export window content as PNG"""
        file_path, _ = QFileDialog.getSaveFileName(
            self,
            f"Export {window_type.upper()} as PNG",
            f"{window_type}_export.png",
            "PNG Files (*.png)"
        )
        
        if file_path:
            pixmap = widget.grab()
            pixmap.save(file_path)
            self.statusBar().showMessage(f"Exported to {file_path}", 3000)
    
    def _setup_menu(self):
        """Setup the menu bar with Help menu."""
        menubar = self.menuBar()
        menubar.setStyleSheet("""
            QMenuBar {
                background-color: #ffffff;
                border-bottom: 1px solid #e0e0e0;
                padding: 5px;
            }
            QMenuBar::item {
                padding: 5px 10px;
                background: transparent;
                border-radius: 4px;
            }
            QMenuBar::item:selected {
                background-color: #e0f2f1;
            }
            QMenuBar::item:pressed {
                background-color: #b2dfdb;
            }
        """)
        
        # Help menu
        help_menu = QMenu('Help', self)
        help_menu.setStyleSheet("""
            QMenu {
                background-color: #ffffff;
                border: 1px solid #d0d0d0;
                border-radius: 4px;
            }
            QMenu::item {
                padding: 8px 25px;
                background: transparent;
            }
            QMenu::item:selected {
                background-color: #e0f2f1;
            }
        """)
        
        # Add Format Examples action
        format_action = help_menu.addAction('Format Examples')
        format_action.triggered.connect(self._show_format_examples)
        
        menubar.addMenu(help_menu)
    
    def _show_format_examples(self):
        """Show dialog with format examples for CSV files."""
        dialog = FormatExamplesDialog(self)
        dialog.exec()
        
    def _connect_signals(self):
        """Connect all signals to their handlers."""
        self.control_panel.inputFileSelected.connect(self._on_input_file_selected)
        self.control_panel.gpsFileSelected.connect(self._on_gps_file_selected)
        self.control_panel.generateMapRequested.connect(self._on_generate_map)
        self.control_panel.runAnalysisRequested.connect(self._on_run_analysis)
        self.control_panel.showGroupDetailsRequested.connect(self._on_show_group_details)
        self.control_panel.exportResultsRequested.connect(self._on_export_results)
        
        # Connect signals from map-sample widget
        self.map_sample_widget.selectionChanged.connect(self._on_selection_changed)
        self.map_sample_widget.sampleLocateRequested.connect(self._on_locate_sample)
        
        # Connect signal from group detail popup to sample list
        self.group_detail_popup.sampleLineClicked.connect(self._on_sample_line_clicked)
        
    def _on_input_file_selected(self, file_path):
        self.input_file_path = file_path
        # Lightweight validation: ensure file is readable and first column is a sample identifier
        try:
            df_head = pd.read_csv(file_path, nrows=1)
            if df_head.shape[1] < 2:
                raise ValueError("Expected at least 2 columns (Sample + data bins).")
            first_col = str(df_head.columns[0]).strip().lower()
            if "sample" not in first_col:
                raise ValueError("First column header should contain 'Sample'.")
            self.statusBar().showMessage("Raw data file loaded successfully.", 3000)
        except Exception as e:
            QMessageBox.warning(self, "Raw Data File Validation", str(e))
            self.input_file_path = None
            self.control_panel.input_file = None
            self.control_panel.input_label.setText("No file selected")
            self.control_panel.input_label.setStyleSheet("color: gray; padding: 5px;")
            self.control_panel._update_button_states()
    
    def _on_gps_file_selected(self, file_path):
        self.gps_file_path = file_path
        # Lightweight validation: ensure required columns are present
        try:
            df_head = pd.read_csv(file_path, nrows=1)
            cols = [str(c).strip().lower() for c in df_head.columns]
            has_sample = any("sample" in c for c in cols)
            has_lat = any("lat" in c for c in cols)
            has_lon = any(("lon" in c) or ("long" in c) for c in cols)
            if not (has_sample and has_lat and has_lon):
                raise ValueError("GPS CSV must include Sample, Latitude and Longitude columns.")
            self.statusBar().showMessage("GPS file loaded successfully.", 3000)
        except Exception as e:
            QMessageBox.warning(self, "GPS File Validation", str(e))
            self.gps_file_path = None
            self.control_panel.gps_file = None
            self.control_panel.gps_label.setText("No GPS file selected")
            self.control_panel.gps_label.setStyleSheet("color: gray; padding: 5px;")
            self.control_panel._update_button_states()
        
    def _on_generate_map(self):
        """Load data from CSV and render map."""
        try:
            # Check both files are selected
            if not self.input_file_path or not self.gps_file_path:
                QMessageBox.warning(self, "Missing Files", 
                                  "Please select both grain size and GPS files.")
                return
            
            # Parse GPS file to get coordinates
            markers = self._parse_gps_csv(self.gps_file_path)
            for m in markers:
                m['group'] = 1
            self.statusBar().showMessage("Map and sample list loaded from GPS data.", 3000)
            self.map_sample_widget.load_data(markers)
            
            # Update preview cards status
            self.map_preview_card.update_status(f"Loaded {len(markers)} samples")
            self.ch_preview_card.update_status("Ready for analysis")
            self.rs_preview_card.update_status("Ready for analysis")
            
            # Enable run analysis button after successful map generation
            self.control_panel.run_analysis_btn.setEnabled(True)
            self.statusBar().showMessage("Map and sample list loaded from GPS data. Analysis ready.", 3000)
        except Exception as e:
            QMessageBox.critical(self, "Error Loading File", str(e))
            self._reset_workflow()
            
    def _on_selection_changed(self, selected_samples):
        self.selected_samples = selected_samples
        
    def _on_locate_sample(self, name, lat, lon):
        self.map_widget.zoom_to_location(lat, lon)
    

        
    def _on_sample_line_clicked(self, sample_name):
        """Handle sample line click from group detail popup."""
        # Just highlight the sample normally in the sample list
        self.sample_list.highlight_sample(sample_name)
        self.statusBar().showMessage(f"Highlighted sample: {sample_name}", 3000)
        
    def _on_run_analysis(self, params):
        """Run analysis on all loaded data."""
        # Get all samples data
        all_data = self.map_sample_widget.get_all_samples_data()
        if not all_data:
            QMessageBox.warning(self, "No Sample Data", 
                              "Please load data first by generating the map.")
            return
<<<<<<< HEAD
        try:
            # 1) Run compiled backend to generate Parquet
            self._run_compiled_backend()
            # 2) Load metrics from Parquet
            project_root = os.path.dirname(os.path.dirname(os.path.abspath(__file__)))
            parquet_path = os.path.join(project_root, 'data', 'parquet', 'output.parquet')
            if not os.path.exists(parquet_path):
                raise FileNotFoundError(f"Expected Parquet not found: {parquet_path}")
            k_values, ch_values, rs_values, optimal_k = self._load_metrics_from_parquet(parquet_path)
            self.current_analysis_data = {
                **params,
                'num_samples': len(selected_data),
                'selected_samples': selected_data,
                'k_values': k_values,
                'ch_values': ch_values,
                'rs_values': rs_values,
                'optimal_k': optimal_k
            }
            # 3) Update group assignments on map/list for selected/optimal K
            try:
                k_for_groups = optimal_k if optimal_k is not None else (k_values[0] if k_values else None)
                if k_for_groups is not None:
                    sample_to_group = self._load_group_assignments(parquet_path, k_for_groups)
                    self._apply_group_assignments(sample_to_group)
            except Exception as ge:
                # Surface but do not block charts if grouping fails
                QMessageBox.warning(self, "Grouping Update Warning", str(ge))
            self._plot_analysis_results()
            self.control_panel.enable_analysis_buttons(True)
            self.statusBar().showMessage("Analysis complete.", 3000)
        except Exception as e:
            QMessageBox.critical(self, "Analysis Error", str(e))
=======
        
        # Use sample data for demonstration
        self.current_analysis_data = {
            **params,
            'num_samples': len(all_data),
            'selected_samples': all_data,
            'k_values': SAMPLE_CH_RS_DATA['k_values'],
            'ch_values': SAMPLE_CH_RS_DATA['ch_values'],
            'rs_values': SAMPLE_CH_RS_DATA['rs_values'],
            'optimal_k': get_optimal_k()
        }
        
        self._plot_analysis_results()
        self.control_panel.enable_analysis_buttons(True)
        
        # Update preview cards status
        optimal_k = self.current_analysis_data['optimal_k']
        self.ch_preview_card.update_status(f"Analysis complete (k={optimal_k})")
        self.rs_preview_card.update_status(f"Analysis complete (k={optimal_k})")
        
        self.statusBar().showMessage("Analysis complete.", 3000)
>>>>>>> 96e33e17
        
    def _on_show_group_details(self):
        """Show group detail popups with line charts for each group."""
        if not self.input_file_path:
            QMessageBox.warning(self, "No Input File", 
                              "Please select an input file first.")
            return
        
        try:
            # Use a default k value or get it from analysis if available
            k_value = 4  # Default value
            
            # Load and show the popup windows with real data from CSV
            self.group_detail_popup.load_and_show_popups(self.input_file_path, k_value, x_unit='μm', y_unit='%')
            self.statusBar().showMessage(f"Showing details for {k_value} groups using real data.", 3000)
            
        except FileNotFoundError as e:
            QMessageBox.critical(self, "Error Loading Data", f"Input file not found: {str(e)}")
        except Exception as e:
            QMessageBox.critical(self, "Error Showing Group Details", str(e))
    
    def _on_export_results(self):
        """Export current analysis results."""
        if not self.current_analysis_data:
            QMessageBox.warning(self, "No Results", 
                              "Please run an analysis first.")
            return
        
        # Let user choose output file location
        file_path, _ = QFileDialog.getSaveFileName(
            self, 
            "Export Analysis Results", 
            "analysis_results.csv", 
            "CSV Files (*.csv)"
        )
        
        if not file_path:  # User cancelled
            return
        
        try:
            saved_path = export_analysis_results(
                file_path, 
                self.current_analysis_data
            )
            QMessageBox.information(self, "Export Successful", 
                                f"Results saved to:\n{saved_path}")
        except Exception as e:
            QMessageBox.critical(self, "Export Error", str(e))
            
    def _plot_analysis_results(self):
        """Plot the analysis results."""
        k_values = self.current_analysis_data['k_values']
        ch_values = self.current_analysis_data['ch_values']
        rs_values = self.current_analysis_data['rs_values']
        optimal_k = self.current_analysis_data['optimal_k']
        
        self.ch_chart.plot_data(k_values, ch_values, '#2196F3', 'o', 'CH Index')  # Blue
        self.rs_chart.plot_data(k_values, rs_values, '#4CAF50', 's', 'Rs %')  # Green
        # self.group_graph_widget.plot_analysis_results(x_values, group_values, peak_k)
        # self.group_graph_widget.plot_analysis_results(x_values, group_values)
        
        if optimal_k is not None:
            idx = list(k_values).index(optimal_k)
            self.ch_chart.add_optimal_marker(optimal_k, ch_values[idx])
            
    def _reset_workflow(self):
        """Reset the UI to its initial state."""
        # Reset file paths
        self.input_file_path = None
        self.gps_file_path = None
        self.output_file_path = None
        self.selected_samples = []
        
        # Reset UI components
        self.control_panel.reset_workflow()
        self.map_sample_widget.load_data([])
        self.ch_chart.clear()
        self.rs_chart.clear()
        self.group_detail_popup.close_all()
        self.current_analysis_data = {}
        
        # Reset preview cards
        self.map_preview_card.update_status("Not loaded")
        self.ch_preview_card.update_status("Not loaded")
        self.rs_preview_card.update_status("Not loaded")
        
        self.statusBar().showMessage("Workflow reset. Select input files to begin.", 5000)
        
    def _parse_gps_csv(self, file_path):
        """Parse GPS CSV file to get marker data."""
        # For now, use the sample GPS data as fallback
        # In production, this should read from the parquet file
        import pandas as pd
        try:
            df = pd.read_csv(file_path)
            # Handle various column name formats
            col_mapping = {}
            for col in df.columns:
                col_lower = col.lower().strip()
                if 'sample' in col_lower or 'name' in col_lower:
                    col_mapping['name'] = col
                elif 'lat' in col_lower:
                    col_mapping['lat'] = col
                elif 'lon' in col_lower or 'long' in col_lower:
                    col_mapping['lon'] = col
            
            if 'name' in col_mapping and 'lat' in col_mapping and 'lon' in col_mapping:
                markers = []
                for _, row in df.iterrows():
                    markers.append({
                        'name': str(row[col_mapping['name']]),
                        'lat': float(row[col_mapping['lat']]),
                        'lon': float(row[col_mapping['lon']]),
                        'group': 1,  # Default group, will be updated after analysis
                        'selected': False
                    })
                return markers
            else:
                raise ValueError("GPS file missing required columns")
        except Exception as e:
            print(f"Error parsing GPS file: {e}")

    def _find_backend_executable(self):
        """Locate the compiled backend runner executable across common build layouts."""
        project_root = os.path.dirname(os.path.dirname(os.path.abspath(__file__)))
        candidates = [
            os.path.join(project_root, 'backend', 'build', 'run_entropymax.exe'),
            os.path.join(project_root, 'backend', 'build', 'Release', 'run_entropymax.exe'),
            os.path.join(project_root, 'backend', 'build', 'Debug', 'run_entropymax.exe'),
            os.path.join(project_root, 'backend', 'run_entropymax.exe'),
            os.path.join(project_root, 'run_entropymax.exe'),
            os.path.join(project_root, 'backend', 'build', 'run_entropymax'),
        ]
        for p in candidates:
            if os.path.exists(p):
                return p
        return None

    def _run_compiled_backend(self):
        """Copy selected inputs into backend expected locations and execute the runner."""
        if not self.input_file_path or not self.gps_file_path:
            raise RuntimeError("Input and GPS files must be selected before running analysis.")
        exe_path = self._find_backend_executable()
        if not exe_path:
            raise FileNotFoundError("Could not locate run_entropymax executable. Please build the backend.")
        project_root = os.path.dirname(os.path.dirname(os.path.abspath(__file__)))
        data_raw = os.path.join(project_root, 'data', 'raw')
        os.makedirs(data_raw, exist_ok=True)
        target_raw = os.path.join(data_raw, 'sample_input.csv')
        target_gps = os.path.join(data_raw, 'sample_coordinates.csv')
        def _same_path(a, b):
            try:
                return os.path.samefile(a, b)
            except Exception:
                return os.path.normcase(os.path.normpath(a)) == os.path.normcase(os.path.normpath(b))
        try:
            if not _same_path(self.input_file_path, target_raw):
                shutil.copyfile(self.input_file_path, target_raw)
            if not _same_path(self.gps_file_path, target_gps):
                shutil.copyfile(self.gps_file_path, target_gps)
        except Exception as e:
            raise RuntimeError(f"Failed to stage input files: {e}")
        # Execute backend with fixed IO paths (runner ignores CLI args)
        try:
            proc = subprocess.run([exe_path], cwd=project_root, capture_output=True, text=True, timeout=180)
        except subprocess.TimeoutExpired:
            raise TimeoutError("Backend execution timed out.")
        if proc.returncode != 0:
            stderr = proc.stderr.strip()
            stdout = proc.stdout.strip()
            raise RuntimeError(f"Backend failed (exit {proc.returncode}).\nSTDOUT:\n{stdout}\nSTDERR:\n{stderr}")

    def _load_metrics_from_parquet(self, parquet_path):
        """Extract k, CH and Rs series and optimal K from the processed Parquet."""
        table = pq.read_table(parquet_path)
        cols = [f.name for f in table.schema]
        # Find column names robustly
        def find_col(sub):
            for c in cols:
                if sub.lower() in c.lower():
                    return c
            return None
        k_col = 'K' if 'K' in cols else find_col('k')
        ch_col = find_col('Calinski-Harabasz')
        rs_col = find_col('% explained')
        if not k_col or not ch_col or not rs_col:
            raise ValueError(f"Required columns not found in Parquet. Have: {cols}")
        df = table.select([k_col, ch_col, rs_col]).to_pandas()
        # Aggregate by K (values repeated per row within K)
        agg = df.groupby(k_col, as_index=False).first().sort_values(k_col)
        k_values = agg[k_col].to_list()
        ch_values = agg[ch_col].astype(float).to_list()
        rs_values = agg[rs_col].astype(float).to_list()
        # Optimal K by max CH
        if len(ch_values) == 0:
            raise ValueError("No CH values found in Parquet.")
        optimal_idx = int(pd.Series(ch_values).idxmax())
        optimal_k = int(k_values[optimal_idx])
        return k_values, ch_values, rs_values, optimal_k

    def _load_group_assignments(self, parquet_path, k_value):
        """Return mapping of sample name -> group id for a given K from Parquet."""
        table = pq.read_table(parquet_path)
        cols = [f.name for f in table.schema]
        def find_col(sub):
            for c in cols:
                if sub.lower() in c.lower():
                    return c
            return None
        k_col = 'K' if 'K' in cols else find_col('k')
        group_col = 'Group' if 'Group' in cols else find_col('group')
        sample_col = 'Sample' if 'Sample' in cols else find_col('sample')
        if not k_col or not group_col or not sample_col:
            raise ValueError(f"Required columns not found for grouping. Have: {cols}")
        # Filter rows by K == k_value
        # Use Pandas for robust filtering by K
        df_all = table.select([sample_col, group_col, k_col]).to_pandas()
        df = df_all[df_all[k_col] == k_value]
        if df.empty:
            raise ValueError(f"No rows found for K={k_value} in Parquet.")
        mapping = {}
        for _, row in df.iterrows():
            name = str(row[sample_col]).strip()
            try:
                grp = int(row[group_col])
            except Exception:
                continue
            if name and name not in mapping:
                mapping[name] = grp
        if not mapping:
            raise ValueError("Grouping mapping is empty after filtering.")
        return mapping

    def _apply_group_assignments(self, sample_to_group):
        """Apply group ids to current markers and refresh view while preserving selection."""
        markers = list(self.map_sample_widget.markers_data) if hasattr(self.map_sample_widget, 'markers_data') else []
        if not markers:
            return
        selected_before = list(self.map_sample_widget.selected_samples)
        for m in markers:
            name = str(m.get('name','')).strip()
            if name in sample_to_group:
                m['group'] = int(sample_to_group[name])
        self.map_sample_widget.load_data(markers)
        # Restore selection
        if selected_before:
            self.map_sample_widget.sample_list.set_selection(selected_before)


if __name__ == '__main__':
    # Graceful Ctrl+C/SIGTERM handling
    import signal
    def _handle_sig(signum, frame):
        try:
            _app = QApplication.instance()
            if _app is not None:
                _app.quit()
        except Exception:
            pass
    try:
        signal.signal(signal.SIGINT, _handle_sig)
    except Exception:
        pass
    try:
        signal.signal(signal.SIGTERM, _handle_sig)
    except Exception:
        pass

    app = QApplication(sys.argv)
    app.setStyle('Fusion')

    # Timer tick ensures Python signal handlers are processed during Qt event loop
    _sig_timer = QTimer()
    _sig_timer.timeout.connect(lambda: None)
    _sig_timer.start(250)

    window = EntropyMaxFinal()
    window.show()

    # Debug mode: preload sample files and default output
    try:
        if '--debug' in sys.argv:
            project_root = os.path.dirname(os.path.dirname(os.path.abspath(__file__)))
            input_path = os.path.join(project_root, 'data', 'raw', 'inputs', 'sample_group_3_input.csv')
            gps_path = os.path.join(project_root, 'data', 'raw', 'gps', 'sample_group_3_coordinates.csv')
            output_path = os.path.join(project_root, 'output.csv')

            cp = window.control_panel

            # Preload input CSV
            cp.input_file = input_path
            cp.input_label.setText(f"✓ {os.path.basename(input_path)}")
            cp.input_label.setStyleSheet("color: green; padding: 5px;")
            cp.inputFileSelected.emit(input_path)

            # Preload GPS CSV
            cp.gps_file = gps_path
            cp.gps_label.setText(f"✓ {os.path.basename(gps_path)}")
            cp.gps_label.setStyleSheet("color: green; padding: 5px;")
            cp.gpsFileSelected.emit(gps_path)

            # Preload output CSV (project root)
            cp.output_file = output_path
            display_name = os.path.basename(output_path)
            if display_name.endswith('.csv'):
                display_name = display_name[:-4]
            cp.output_label.setText(f"✓ {display_name}")
            cp.output_label.setStyleSheet("color: green; padding: 5px;")
            cp.outputFileSelected.emit(output_path)

            cp._update_button_states()
            window.statusBar().showMessage("Debug mode: preloaded sample files.", 3000)
    except Exception as e:
        # Surface debug preload issues in the console without interrupting the app
        print(f"DEBUG preload failed: {e}", file=sys.stderr)
    sys.exit(app.exec())<|MERGE_RESOLUTION|>--- conflicted
+++ resolved
@@ -345,40 +345,6 @@
             QMessageBox.warning(self, "No Sample Data", 
                               "Please load data first by generating the map.")
             return
-<<<<<<< HEAD
-        try:
-            # 1) Run compiled backend to generate Parquet
-            self._run_compiled_backend()
-            # 2) Load metrics from Parquet
-            project_root = os.path.dirname(os.path.dirname(os.path.abspath(__file__)))
-            parquet_path = os.path.join(project_root, 'data', 'parquet', 'output.parquet')
-            if not os.path.exists(parquet_path):
-                raise FileNotFoundError(f"Expected Parquet not found: {parquet_path}")
-            k_values, ch_values, rs_values, optimal_k = self._load_metrics_from_parquet(parquet_path)
-            self.current_analysis_data = {
-                **params,
-                'num_samples': len(selected_data),
-                'selected_samples': selected_data,
-                'k_values': k_values,
-                'ch_values': ch_values,
-                'rs_values': rs_values,
-                'optimal_k': optimal_k
-            }
-            # 3) Update group assignments on map/list for selected/optimal K
-            try:
-                k_for_groups = optimal_k if optimal_k is not None else (k_values[0] if k_values else None)
-                if k_for_groups is not None:
-                    sample_to_group = self._load_group_assignments(parquet_path, k_for_groups)
-                    self._apply_group_assignments(sample_to_group)
-            except Exception as ge:
-                # Surface but do not block charts if grouping fails
-                QMessageBox.warning(self, "Grouping Update Warning", str(ge))
-            self._plot_analysis_results()
-            self.control_panel.enable_analysis_buttons(True)
-            self.statusBar().showMessage("Analysis complete.", 3000)
-        except Exception as e:
-            QMessageBox.critical(self, "Analysis Error", str(e))
-=======
         
         # Use sample data for demonstration
         self.current_analysis_data = {
@@ -400,7 +366,6 @@
         self.rs_preview_card.update_status(f"Analysis complete (k={optimal_k})")
         
         self.statusBar().showMessage("Analysis complete.", 3000)
->>>>>>> 96e33e17
         
     def _on_show_group_details(self):
         """Show group detail popups with line charts for each group."""
