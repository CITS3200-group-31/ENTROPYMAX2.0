import os as _os
import platform as _platform
import sys

# Ensure Qt environment is configured BEFORE importing any PyQt modules
if _platform.system() == 'Linux':
    # Prefer Wayland on WSLg; fall back to XCB elsewhere
    if 'WAYLAND_DISPLAY' in _os.environ:
        _os.environ.setdefault('QT_QPA_PLATFORM', 'wayland')
    else:
        _os.environ.setdefault('QT_QPA_PLATFORM', 'xcb')

    # Force software rendering paths to avoid GPU/driver issues in VMs/WSL
    if _os.environ.get('EMAX_FORCE_SOFTWARE_GL', '1') == '1':
        _os.environ.setdefault('QT_OPENGL', 'software')
        _os.environ.setdefault('QSG_RHI_BACKEND', 'software')
        _os.environ.setdefault('LIBGL_ALWAYS_SOFTWARE', '1')
        _os.environ.setdefault('MESA_LOADER_DRIVER_OVERRIDE', 'llvmpipe')

    # Qt WebEngine stability flags for sandbox-less environments (e.g., WSL)
    _os.environ.setdefault('QTWEBENGINE_DISABLE_SANDBOX', '1')
    _os.environ.setdefault(
        'QTWEBENGINE_CHROMIUM_FLAGS',
        '--no-sandbox --disable-gpu --disable-gpu-compositing '
        '--in-process-gpu --single-process --no-zygote --disable-software-rasterizer'
    )

from PyQt6.QtWidgets import (QApplication, QMainWindow, QWidget, QVBoxLayout,
                             QHBoxLayout, QFrame, QMessageBox, QLabel, QMenuBar,
                             QMenu, QFileDialog)
from PyQt6.QtCore import QTimer, Qt
from components.control_panel import ControlPanel
from components.group_detail_popup import GroupDetailPopup
from components.module_preview_card import ModulePreviewCard
from components.standalone_window import StandaloneWindow
from components.simple_map_sample_widget import SimpleMapSampleWidget
from components.settings_dialog import SettingsDialog
from utils.csv_export import export_analysis_results
from help import FormatExamplesDialog

# Import sample GPS CH, RS AND K mock data
from sample_data import SAMPLE_CH_RS_DATA, get_optimal_k
import os
import sys
import shutil
import subprocess
import pandas as pd
import pyarrow.parquet as pq
import time


class BentoBox(QFrame):
    """A styled frame to create the bento box effect."""
    def __init__(self, parent=None, title=""):
        super().__init__(parent)
        self.title = title
        self.setStyleSheet("""
            BentoBox {
                background-color: #ffffff;
                border: 1px solid #d0d0d0;
                border-radius: 6px;
                padding: 10px;
            }
        """)
        self.setFrameShape(QFrame.Shape.NoFrame)


class EntropyMaxFinal(QMainWindow):
    """Main application with module preview cards."""

    def __init__(self):
        super().__init__()
        self.setWindowTitle("EntropyMax 2.0")
        self.setGeometry(100, 100, 1200, 700)
        self.setStyleSheet("""
            QMainWindow {
                background-color: #f8f9fa;
            }
            QStatusBar {
                background-color: #ffffff;
                border-top: 1px solid #e0e0e0;
                font-size: 12px;
                color: #666;
            }
        """)

        # State variables
        self.input_file_path = None
        self.gps_file_path = None
        self.output_file_path = None
        self.selected_samples = []
        self.current_analysis_data = {}
        self.group_detail_popup = GroupDetailPopup()

        # Initialize settings dialog lazily to avoid early QObject init issues on some Linux setups
        self.settings_dialog = None

        # Window references
        self.map_window = None
        self.ch_window = None
        self.rs_window = None

        self._setup_ui()
        self._setup_menu()
        self._init_standalone_windows()
        self._connect_signals()
        self._reset_workflow()

    def _setup_ui(self):
        """Initialize UI with preview cards."""
        central_widget = QWidget()
        self.setCentralWidget(central_widget)
        main_layout = QHBoxLayout(central_widget)
        main_layout.setContentsMargins(15, 15, 15, 15)
        main_layout.setSpacing(15)

        # Left panel: Controls
        left_panel = BentoBox(title="Controls")
        left_layout = QVBoxLayout(left_panel)
        left_layout.setContentsMargins(5, 5, 5, 5)

        self.control_panel = ControlPanel()
        left_layout.addWidget(self.control_panel)
        left_layout.addStretch()
        left_panel.setFixedWidth(340)
        main_layout.addWidget(left_panel)

        # Right panel: Module preview cards
        right_container = QWidget()
        right_layout = QVBoxLayout(right_container)
        right_layout.setContentsMargins(0, 0, 0, 0)
        right_layout.setSpacing(15)

        # Map preview card
        self.map_preview_card = ModulePreviewCard(
            title="Map & Sample List",
            description="View GPS locations and manage sample selection"
        )
        self.map_preview_card.openRequested.connect(self._open_map_window)
        right_layout.addWidget(self.map_preview_card)

        # CH analysis preview card
        self.ch_preview_card = ModulePreviewCard(
            title="CH Analysis",
            description="Calinski-Harabasz Index visualization"
        )
        self.ch_preview_card.openRequested.connect(self._open_ch_window)
        right_layout.addWidget(self.ch_preview_card)

        # RS analysis preview card
        self.rs_preview_card = ModulePreviewCard(
            title="Rs Analysis",
            description="Rs Percentage visualization"
        )
        self.rs_preview_card.openRequested.connect(self._open_rs_window)
        right_layout.addWidget(self.rs_preview_card)

        right_layout.addStretch()
        main_layout.addWidget(right_container)

    def _init_standalone_windows(self):
        """Initialize standalone window components"""
        # Map window
        self.map_sample_widget = SimpleMapSampleWidget()
        self.map_window = StandaloneWindow("Map & Sample List", self.map_sample_widget)
        self.map_window.exportRequested.connect(lambda: self._export_window_content(self.map_sample_widget, "map"))
        self.map_widget = self.map_sample_widget.map_widget
        self.sample_list = self.map_sample_widget.sample_list

        # CH chart window
        self.ch_chart = self._create_chart_widget(title="CH Index", ylabel="CH Index")
        self.ch_window = StandaloneWindow("CH Analysis", self.ch_chart)
        self.ch_window.exportRequested.connect(lambda: self._export_window_content(self.ch_chart, "ch"))

        # RS chart window
        self.rs_chart = self._create_chart_widget(title="Rs %", ylabel="Rs %")
        self.rs_window = StandaloneWindow("Rs Analysis", self.rs_chart)
        self.rs_window.exportRequested.connect(lambda: self._export_window_content(self.rs_chart, "rs"))

    def _create_chart_widget(self, title: str, ylabel: str):
        """Create chart widget; on Linux allow disabling charts if env set or import fails."""
        try:
            if _platform.system() == 'Linux' and os.environ.get('EMAX_DISABLE_CHARTS', '0') == '1':
                raise RuntimeError('Charts disabled via EMAX_DISABLE_CHARTS=1')
            from components.chart_widget import ChartWidget  # local import to avoid early QObject init
            return ChartWidget(title=title, ylabel=ylabel)
        except Exception:
            # Fallback: simple placeholder widget so app can run
            class ChartPlaceholder(QWidget):
                def __init__(self):
                    super().__init__()
                    self.setMinimumSize(400, 250)
                def clear(self):
                    pass
                def plot_data(self, *args, **kwargs):
                    pass
                def add_optimal_marker(self, *args, **kwargs):
                    pass
            return ChartPlaceholder()

    def _open_map_window(self):
        """Open map window"""
        if self.map_window:
            self.map_window.show()
            self.map_window.raise_()
            self.map_window.activateWindow()

    def _open_ch_window(self):
        """Open CH analysis window"""
        if self.ch_window:
            self.ch_window.show()
            self.ch_window.raise_()
            self.ch_window.activateWindow()

    def _open_rs_window(self):
        """Open RS analysis window"""
        if self.rs_window:
            self.rs_window.show()
            self.rs_window.raise_()
            self.rs_window.activateWindow()

    def _export_window_content(self, widget, window_type):
        """Export window content as PNG"""
        file_path, _ = QFileDialog.getSaveFileName(
            self,
            f"Export {window_type.upper()} as PNG",
            f"{window_type}_export.png",
            "PNG Files (*.png)"
        )

        if file_path:
            pixmap = widget.grab()
            pixmap.save(file_path)
            self.statusBar().showMessage(f"Exported to {file_path}", 3000)

    def _setup_menu(self):
        """Setup the menu bar with Help menu."""
        menubar = self.menuBar()
        menubar.setStyleSheet("""
            QMenuBar {
                background-color: #ffffff;
                border-bottom: 1px solid #e0e0e0;
                padding: 5px;
            }
            QMenuBar::item {
                padding: 5px 10px;
                background: transparent;
                border-radius: 4px;
            }
            QMenuBar::item:selected {
                background-color: #e0f2f1;
            }
            QMenuBar::item:pressed {
                background-color: #b2dfdb;
            }
        """)

        # Help menu
        help_menu = QMenu('Help', self)
        help_menu.setStyleSheet("""
            QMenu {
                background-color: #ffffff;
                border: 1px solid #d0d0d0;
                border-radius: 4px;
            }
            QMenu::item {
                padding: 8px 25px;
                background: transparent;
            }
            QMenu::item:selected {
                background-color: #e0f2f1;
            }
        """)

        # Add Format Examples action
        format_action = help_menu.addAction('Format Examples')
        format_action.triggered.connect(self._show_format_examples)

        menubar.addMenu(help_menu)

    def _show_format_examples(self):
        """Show dialog with format examples for CSV files."""
        dialog = FormatExamplesDialog(self)
        dialog.exec()

    def _connect_signals(self):
        """Connect all signals to their handlers."""
        self.control_panel.inputFileSelected.connect(self._on_input_file_selected)
        self.control_panel.gpsFileSelected.connect(self._on_gps_file_selected)
        self.control_panel.generateMapRequested.connect(self._on_generate_map)
        self.control_panel.runAnalysisRequested.connect(self._on_run_analysis)
        self.control_panel.showGroupDetailsRequested.connect(self._on_show_group_details)
        self.control_panel.exportResultsRequested.connect(self._on_export_results)

        # Connect signals from map-sample widget
        self.map_sample_widget.selectionChanged.connect(self._on_selection_changed)
        self.map_sample_widget.sampleLocateRequested.connect(self._on_locate_sample)

        # Connect signal from group detail popup to sample list
        self.group_detail_popup.sampleLineClicked.connect(self._on_sample_line_clicked)

    def _on_input_file_selected(self, file_path):
        self.input_file_path = file_path
        # Lightweight validation: ensure file is readable and first column is a sample identifier
        try:
            df_head = pd.read_csv(file_path, nrows=1)
            if df_head.shape[1] < 2:
                raise ValueError("Expected at least 2 columns (Sample + data bins).")
            first_col = str(df_head.columns[0]).strip().lower()
            if "sample" not in first_col:
                raise ValueError("First column header should contain 'Sample'.")
            self.statusBar().showMessage("Raw data file loaded successfully.", 3000)
        except Exception as e:
            QMessageBox.warning(self, "Raw Data File Validation", str(e))
            self.input_file_path = None
            self.control_panel.input_file = None
            self.control_panel.input_label.setText("No file selected")
            self.control_panel.input_label.setStyleSheet("color: gray; padding: 5px;")
            self.control_panel._update_button_states()

    def _on_gps_file_selected(self, file_path):
        self.gps_file_path = file_path
        # Lightweight validation: ensure required columns are present
        try:
            df_head = pd.read_csv(file_path, nrows=1)
            cols = [str(c).strip().lower() for c in df_head.columns]
            has_sample = any("sample" in c for c in cols)
            has_lat = any("lat" in c for c in cols)
            has_lon = any(("lon" in c) or ("long" in c) for c in cols)
            if not (has_sample and has_lat and has_lon):
                raise ValueError("GPS CSV must include Sample, Latitude and Longitude columns.")
            self.statusBar().showMessage("GPS file loaded successfully.", 3000)
        except Exception as e:
            QMessageBox.warning(self, "GPS File Validation", str(e))
            self.gps_file_path = None
            self.control_panel.gps_file = None
            self.control_panel.gps_label.setText("No GPS file selected")
            self.control_panel.gps_label.setStyleSheet("color: gray; padding: 5px;")
            self.control_panel._update_button_states()

    def _on_generate_map(self):
        """Load data from CSV and render map."""
        try:
            # Check both files are selected
            if not self.input_file_path or not self.gps_file_path:
                QMessageBox.warning(self, "Missing Files",
                                  "Please select both grain size and GPS files.")
                return
            # Initial map load should NOT reflect analysis groupings. Always use GPS CSV
            # and set default group to 1 for all samples.
            markers = self._parse_gps_csv(self.gps_file_path)
            for m in markers:
                m['group'] = 1
            self.statusBar().showMessage("Map and sample list loaded from GPS data.", 3000)
            self.map_sample_widget.load_data(markers)
        except Exception as e:
            QMessageBox.critical(self, "Error Loading File", str(e))
            self._reset_workflow()

    def _on_selection_changed(self, selected_samples):
        self.selected_samples = selected_samples

    def _on_locate_sample(self, name, lat, lon):
        self.map_widget.zoom_to_location(lat, lon)



    def _on_sample_line_clicked(self, sample_name):
        """Handle sample line click from group detail popup."""
        # Just highlight the sample normally in the sample list
        self.sample_list.highlight_sample(sample_name)
        self.statusBar().showMessage(f"Highlighted sample: {sample_name}", 3000)

    def _on_run_analysis(self, params):
        """Run analysis on all loaded data."""
        # Get all samples data
        all_data = self.map_sample_widget.get_all_samples_data()
        if not all_data:
            QMessageBox.warning(self, "No Sample Data",
                              "Please load data first by generating the map.")
            return
        try:
            # Determine which samples to analyze: selected subset or all
            if self.selected_samples:
                selected_set = set(self.selected_samples)
                selected_data = [s for s in all_data if str(s.get('name', '')).strip() in selected_set]
            else:
                selected_data = list(all_data)
            # 1) Run compiled backend to generate Parquet
            start_ts = time.time()
            # Honor UI K range as environment for backend
            try:
                os.environ['EM_K_MIN'] = str(int(params.get('min_groups', 2)))
                os.environ['EM_K_MAX'] = str(int(params.get('max_groups', 20)))
            except Exception:
                pass
            self._run_compiled_backend()
            # 2) Load metrics from Parquet
            project_root = os.path.dirname(os.path.dirname(os.path.abspath(__file__)))
            # Wait briefly for a fresh, non-empty Parquet (handles slow AV/disk)
            parquet_path = None
            for _ in range(40):  # ~6s max
                latest = self._find_latest_parquet(project_root, min_mtime=start_ts)
                if latest and os.path.exists(latest):
                    try:
                        st = os.stat(latest)
                        # Require file modified at or after start time and non-empty
                        if st.st_mtime >= start_ts and st.st_size > 0:
                            parquet_path = latest
                            break
                    except Exception:
                        pass
                time.sleep(0.15)
            if not parquet_path:
                raise RuntimeError("Parquet not refreshed after backend run.")
            k_values, ch_values, rs_values, optimal_k = self._load_metrics_from_parquet(parquet_path)
            self.current_analysis_data = {
                **params,
                'num_samples': len(selected_data),
                'selected_samples': selected_data,
                'k_values': k_values,
                'ch_values': ch_values,
                'rs_values': rs_values,
                'optimal_k': optimal_k
            }
            # 3) Determine K for grouping (env override supported) and update map/list
            k_for_groups = None
            try:
                # Optional override via environment for display K
                k_override_env = os.environ.get('EMAX_FORCE_GROUP_K') or os.environ.get('EM_FORCE_K')
                if k_override_env is not None:
                    try:
                        k_for_groups = int(k_override_env)
                    except Exception:
                        k_for_groups = None
                    # Clamp to available Ks
                    if k_for_groups not in (k_values or []):
                        k_for_groups = None
                if k_for_groups is None:
                    k_for_groups = optimal_k if optimal_k is not None else (k_values[0] if k_values else None)
                if k_for_groups is not None:
                    sample_to_group = self._load_group_assignments(parquet_path, k_for_groups)
                    self._apply_group_assignments(sample_to_group)
            except Exception as ge:
                # Surface but do not block charts if grouping fails
                QMessageBox.warning(self, "Grouping Update Warning", str(ge))
            # 4) Refresh markers from freshly generated Parquet for the SAME K to avoid stale K=2 groups
            try:
<<<<<<< HEAD
=======
                # Pass k_for_groups so markers reflect the selected K's grouping labels
>>>>>>> 70a40fdf
                markers = self._parse_markers_from_parquet(parquet_path, k_value=k_for_groups)
                if markers:
                    self.map_sample_widget.load_data(markers)
            except Exception:
                pass
            self._plot_analysis_results()
            self.control_panel.enable_analysis_buttons(True)
            self.statusBar().showMessage("Analysis complete.", 3000)
        except Exception as e:
            QMessageBox.critical(self, "Analysis Error", str(e))

    def _on_show_group_details(self):
        """Show group detail popups with line charts for each group."""
        if not self.input_file_path:
            QMessageBox.warning(self, "No Input File",
                              "Please select an input file first.")
            return

        try:
            # Use a default k value or get it from analysis if available
            k_value = 4  # Default value

            # Load and show the popup windows with real data from CSV
            self.group_detail_popup.load_and_show_popups(self.input_file_path, k_value, x_unit='μm', y_unit='%')
            self.statusBar().showMessage(f"Showing details for {k_value} groups using real data.", 3000)

        except FileNotFoundError as e:
            QMessageBox.critical(self, "Error Loading Data", f"Input file not found: {str(e)}")
        except Exception as e:
            QMessageBox.critical(self, "Error Showing Group Details", str(e))

    def _on_export_results(self):
        """Export current analysis results."""
        if not self.current_analysis_data:
            QMessageBox.warning(self, "No Results",
                              "Please run an analysis first.")
            return

        # Let user choose output file location
        file_path, _ = QFileDialog.getSaveFileName(
            self,
            "Export Analysis Results",
            "analysis_results.csv",
            "CSV Files (*.csv)"
        )

        if not file_path:  # User cancelled
            return

        try:
            saved_path = export_analysis_results(
                file_path,
                self.current_analysis_data
            )
            QMessageBox.information(self, "Export Successful",
                                f"Results saved to:\n{saved_path}")
        except Exception as e:
            QMessageBox.critical(self, "Export Error", str(e))

    def _plot_analysis_results(self):
        """Plot the analysis results."""
        k_values = self.current_analysis_data['k_values']
        ch_values = self.current_analysis_data['ch_values']
        rs_values = self.current_analysis_data['rs_values']
        optimal_k = self.current_analysis_data['optimal_k']

        if hasattr(self.ch_chart, 'plot_data'):
            self.ch_chart.plot_data(k_values, ch_values, '#2196F3', 'o', 'CH Index')
        if hasattr(self.rs_chart, 'plot_data'):
            self.rs_chart.plot_data(k_values, rs_values, '#4CAF50', 's', 'Rs %')

        if optimal_k is not None and hasattr(self.ch_chart, 'add_optimal_marker'):
            idx = list(k_values).index(optimal_k)
            self.ch_chart.add_optimal_marker(optimal_k, ch_values[idx])

    def _reset_workflow(self):
        """Reset the UI to its initial state."""
        # Reset file paths
        self.input_file_path = None
        self.gps_file_path = None
        self.output_file_path = None
        self.selected_samples = []

        # Reset UI components
        self.control_panel.reset_workflow()
        self.map_sample_widget.load_data([])
        if hasattr(self.ch_chart, 'clear'):
            self.ch_chart.clear()
        if hasattr(self.rs_chart, 'clear'):
            self.rs_chart.clear()
        self.group_detail_popup.close_all()
        self.current_analysis_data = {}

        # Reset preview cards
        self.map_preview_card.update_status("Not loaded")
        self.ch_preview_card.update_status("Not loaded")
        self.rs_preview_card.update_status("Not loaded")

        self.statusBar().showMessage("Workflow reset. Select input files to begin.", 5000)

    def _parse_gps_csv(self, file_path):
        """Parse GPS CSV file to get marker data."""
        # For now, use the sample GPS data as fallback
        # In production, this should read from the parquet file
        import pandas as pd
        try:
            df = pd.read_csv(file_path)
            # Handle various column name formats
            col_mapping = {}
            for col in df.columns:
                col_lower = col.lower().strip()
                if 'sample' in col_lower or 'name' in col_lower:
                    col_mapping['name'] = col
                elif 'lat' in col_lower:
                    col_mapping['lat'] = col
                elif 'lon' in col_lower or 'long' in col_lower:
                    col_mapping['lon'] = col

            if 'name' in col_mapping and 'lat' in col_mapping and 'lon' in col_mapping:
                markers = []
                for _, row in df.iterrows():
                    markers.append({
                        'name': str(row[col_mapping['name']]),
                        'lat': float(row[col_mapping['lat']]),
                        'lon': float(row[col_mapping['lon']]),
                        'group': 1,  # Default group, will be updated after analysis
                        'selected': False
                    })
                return markers
            else:
                raise ValueError("GPS file missing required columns")
        except Exception as e:
            print(f"Error parsing GPS file: {e}")

    def _parse_markers_from_parquet(self, parquet_path, k_value=None):
        """Parse markers (name, lat, lon, optional group) from Parquet output.
<<<<<<< HEAD
        If k_value is provided, filter rows to that K to avoid stale group values.
=======
        If k_value is provided, filter rows by K==k_value so group labels reflect the selected K.
>>>>>>> 70a40fdf
        """
        table = pq.read_table(parquet_path)
        cols = [f.name for f in table.schema]
        def find_col(sub):
            for c in cols:
                if sub.lower() in c.lower():
                    return c
            return None
        name_col = 'Sample' if 'Sample' in cols else find_col('sample')
        lat_col = 'latitude' if 'latitude' in cols else find_col('latitude')
        lon_col = 'longitude' if 'longitude' in cols else find_col('longitude')
        grp_col = 'Group' if 'Group' in cols else find_col('group')
        k_col = 'K' if 'K' in cols else find_col('k')
        if not name_col or not lat_col or not lon_col:
            return []
        select_cols = [c for c in [name_col, lat_col, lon_col, grp_col, k_col] if c]
        df = table.select(select_cols).to_pandas()
<<<<<<< HEAD
=======
        # If a specific K is requested, filter first so dedup picks the intended grouping
>>>>>>> 70a40fdf
        if k_value is not None and k_col in df.columns:
            df = df[df[k_col] == k_value]
        df = df.dropna(subset=[name_col, lat_col, lon_col])
        # Deduplicate on name (first occurrence)
        df = df.drop_duplicates(subset=[name_col], keep='first')
        markers = []
        for _, row in df.iterrows():
            try:
                markers.append({
                    'name': str(row[name_col]).strip(),
                    'lat': float(row[lat_col]),
                    'lon': float(row[lon_col]),
                    'group': int(row[grp_col]) if grp_col and pd.notna(row[grp_col]) else 1,
                    'selected': False
                })
            except Exception:
                continue
        return markers

    def _find_backend_executable(self):
        """Locate the compiled backend runner executable across common build layouts."""
        project_root = os.path.dirname(os.path.dirname(os.path.abspath(__file__)))
        # Allow explicit override via environment variable
        override = os.environ.get('EMAX_RUNNER') or os.environ.get('EM_RUNNER')
        if override and os.path.exists(override) and os.access(override, os.X_OK):
            return override
        candidates = [
            os.path.join(project_root, 'build', 'bin', 'run_entropymax'),
            os.path.join(project_root, 'dist', 'linux', 'run_entropymax'),
            os.path.join(project_root, 'backend', 'build-vcpkg', 'Release', 'run_entropymax.exe'),
            os.path.join(project_root, 'backend', 'build-vcpkg', 'Debug', 'run_entropymax.exe'),
            os.path.join(project_root, 'backend', 'build-vcpkg', 'run_entropymax.exe'),
            os.path.join(project_root, 'backend', 'build', 'run_entropymax.exe'),
            os.path.join(project_root, 'backend', 'build', 'Release', 'run_entropymax.exe'),
            os.path.join(project_root, 'backend', 'build', 'Debug', 'run_entropymax.exe'),
            os.path.join(project_root, 'backend', 'run_entropymax.exe'),
            os.path.join(project_root, 'run_entropymax.exe'),
            os.path.join(project_root, 'backend', 'build', 'run_entropymax'),
        ]
        for p in candidates:
            if os.path.exists(p):
                return p
        return None

    def _run_compiled_backend(self):
        """Copy selected inputs into backend expected locations and execute the runner."""
        if not self.input_file_path or not self.gps_file_path:
            raise RuntimeError("Input and GPS files must be selected before running analysis.")
        exe_path = self._find_backend_executable()
        if not exe_path:
            raise FileNotFoundError("Could not locate run_entropymax executable. Please build the backend.")
        project_root = os.path.dirname(os.path.dirname(os.path.abspath(__file__)))
        data_raw = os.path.join(project_root, 'data', 'raw')
        os.makedirs(data_raw, exist_ok=True)
        # Remove stale Parquet before running
        try:
            out_dir = os.path.join(project_root, 'data', 'parquet')
            os.makedirs(out_dir, exist_ok=True)
            stale = os.path.join(out_dir, 'output.parquet')
            if os.path.exists(stale):
                os.remove(stale)
        except Exception:
            pass
        target_raw = os.path.join(data_raw, 'sample_input.csv')
        target_gps = os.path.join(data_raw, 'sample_coordinates.csv')
        # Always overwrite the staged inputs to avoid stale runs
        try:
            shutil.copyfile(self.input_file_path, target_raw)
            shutil.copyfile(self.gps_file_path, target_gps)
            try:
                rel_in = os.path.relpath(self.input_file_path, project_root)
            except Exception:
                rel_in = self.input_file_path
            try:
                rel_gps = os.path.relpath(self.gps_file_path, project_root)
            except Exception:
                rel_gps = self.gps_file_path
            self.statusBar().showMessage(
                f"Staged inputs: {rel_in} -> data/raw/sample_input.csv; {rel_gps} -> data/raw/sample_coordinates.csv",
                5000
            )
        except Exception as e:
            raise RuntimeError(f"Failed to stage input files: {e}")
        # Execute backend with explicit input arguments (runner requires CSV paths)
        try:
            proc = subprocess.run([exe_path, target_raw, target_gps], cwd=project_root, capture_output=True, text=True, timeout=180)
        except subprocess.TimeoutExpired:
            raise TimeoutError("Backend execution timed out.")
        if proc.returncode != 0:
            stderr = proc.stderr.strip()
            stdout = proc.stdout.strip()
            raise RuntimeError(f"Backend failed (exit {proc.returncode}).\nSTDOUT:\n{stdout}\nSTDERR:\n{stderr}")
        # Wait for Parquet to be generated
        parquet_path = os.path.join(project_root, 'data', 'parquet', 'output.parquet')
        if not os.path.exists(parquet_path):
            raise FileNotFoundError(f"Expected Parquet not found after backend run: {parquet_path}")
        # Wait for Parquet to be generated
        max_wait_time = 30 # seconds
        start_time = time.time()
        while time.time() - start_time < max_wait_time:
            if os.path.exists(parquet_path):
                break
            time.sleep(1)
        if not os.path.exists(parquet_path):
            raise FileNotFoundError(f"Parquet file did not appear after backend run: {parquet_path}")

    def _load_metrics_from_parquet(self, parquet_path):
        """Extract k, CH and Rs series and optimal K from the processed Parquet."""
        table = pq.read_table(parquet_path)
        cols = [f.name for f in table.schema]
        # Find column names robustly
        def find_col(sub):
            for c in cols:
                if sub.lower() in c.lower():
                    return c
            return None
        k_col = 'K' if 'K' in cols else find_col('k')
        ch_col = find_col('Calinski-Harabasz')
        rs_col = find_col('% explained')
        if not k_col or not ch_col or not rs_col:
            raise ValueError(f"Required columns not found in Parquet. Have: {cols}")
        df = table.select([k_col, ch_col, rs_col]).to_pandas()
        # Aggregate by K (values repeated per row within K)
        agg = df.groupby(k_col, as_index=False).first().sort_values(k_col)
        k_values = agg[k_col].to_list()
        ch_values = agg[ch_col].astype(float).to_list()
        rs_values = agg[rs_col].astype(float).to_list()
        # Optimal K by max CH
        if len(ch_values) == 0:
            raise ValueError("No CH values found in Parquet.")
        optimal_idx = int(pd.Series(ch_values).idxmax())
        optimal_k = int(k_values[optimal_idx])
        return k_values, ch_values, rs_values, optimal_k

    def _load_group_assignments(self, parquet_path, k_value):
        """Return mapping of sample name -> group id for a given K from Parquet."""
        table = pq.read_table(parquet_path)
        cols = [f.name for f in table.schema]
        def find_col(sub):
            for c in cols:
                if sub.lower() in c.lower():
                    return c
            return None
        k_col = 'K' if 'K' in cols else find_col('k')
        group_col = 'Group' if 'Group' in cols else find_col('group')
        sample_col = 'Sample' if 'Sample' in cols else find_col('sample')
        if not k_col or not group_col or not sample_col:
            raise ValueError(f"Required columns not found for grouping. Have: {cols}")
        # Filter rows by K == k_value
        # Use Pandas for robust filtering by K
        df_all = table.select([sample_col, group_col, k_col]).to_pandas()
        df = df_all[df_all[k_col] == k_value]
        if df.empty:
            raise ValueError(f"No rows found for K={k_value} in Parquet.")
        mapping = {}
        for _, row in df.iterrows():
            name = str(row[sample_col]).strip()
            try:
                grp = int(row[group_col])
            except Exception:
                continue
            if name and name not in mapping:
                mapping[name] = grp
        if not mapping:
            raise ValueError("Grouping mapping is empty after filtering.")
        return mapping

    def _apply_group_assignments(self, sample_to_group):
        """Apply group ids to current markers and refresh view while preserving selection."""
        markers = list(self.map_sample_widget.markers_data) if hasattr(self.map_sample_widget, 'markers_data') else []
        if not markers:
            return
        selected_before = list(self.map_sample_widget.selected_samples)
        for m in markers:
            name = str(m.get('name','')).strip()
            if name in sample_to_group:
                m['group'] = int(sample_to_group[name])
        self.map_sample_widget.load_data(markers)
        # Restore selection
        if selected_before:
            self.map_sample_widget.sample_list.set_selection(selected_before)

    def _find_latest_parquet(self, project_root, min_mtime=None):
        """Return the path to the newest .parquet in data/parquet (optionally newer than min_mtime)."""
        try:
            pdir = os.path.join(project_root, 'data', 'parquet')
            if not os.path.isdir(pdir):
                return None
            candidates = []
            for name in os.listdir(pdir):
                if name.lower().endswith('.parquet'):
                    full = os.path.join(pdir, name)
                    try:
                        st = os.stat(full)
                        if min_mtime is None or st.st_mtime >= float(min_mtime):
                            candidates.append((st.st_mtime, full))
                    except Exception:
                        continue
            if not candidates:
                return None
            candidates.sort(reverse=True)
            return candidates[0][1]
        except Exception:
            return None


if __name__ == '__main__':
    # Graceful Ctrl+C/SIGTERM handling
    import signal
    import platform
    import os as _os
    def _handle_sig(signum, frame):
        try:
            _app = QApplication.instance()
            if _app is not None:
                _app.quit()
        except Exception:
            pass
    try:
        signal.signal(signal.SIGINT, _handle_sig)
    except Exception:
        pass
    try:
        signal.signal(signal.SIGTERM, _handle_sig)
    except Exception:
        pass

    # Linux: default to software rendering and X11 unless user overrides
    try:
        if platform.system() == 'Linux' and _os.environ.get('EMAX_FORCE_SOFTWARE_GL', '1') == '1':
            _os.environ.setdefault('QT_QPA_PLATFORM', 'xcb')
            _os.environ.setdefault('QT_OPENGL', 'software')
            _os.environ.setdefault('QSG_RHI_BACKEND', 'software')
            _os.environ.setdefault('LIBGL_ALWAYS_SOFTWARE', '1')
            _os.environ.setdefault('MESA_LOADER_DRIVER_OVERRIDE', 'llvmpipe')
            _os.environ.setdefault('QTWEBENGINE_CHROMIUM_FLAGS', '--disable-gpu --disable-gpu-compositing --use-gl=swiftshader --disable-features=Vulkan')
            # Must be set before creating QApplication
            QApplication.setAttribute(Qt.ApplicationAttribute.AA_UseSoftwareOpenGL, on=True)
    except Exception:
        pass

    app = QApplication(sys.argv)
    app.setStyle('Fusion')

    # Timer tick ensures Python signal handlers are processed during Qt event loop
    _sig_timer = QTimer()
    _sig_timer.timeout.connect(lambda: None)
    _sig_timer.start(250)

    window = EntropyMaxFinal()
    window.show()

    # Debug mode: preload sample files and default output
    try:
        if '--debug' in sys.argv:
            project_root = os.path.dirname(os.path.dirname(os.path.abspath(__file__)))
            debug_dir = os.path.join(project_root, 'data', 'debug')
            os.makedirs(debug_dir, exist_ok=True)

            # Source files (sample group 1)
            src_input = os.path.join(project_root, 'data', 'raw', 'inputs', 'sample_group_1_input.csv')
            src_gps = os.path.join(project_root, 'data', 'raw', 'gps', 'sample_group_1_coordinates.csv')

            # Destination debug files
            input_path = os.path.join(debug_dir, 'debug_input.csv')
            gps_path = os.path.join(debug_dir, 'debug_coordinates.csv')
            output_path = os.path.join(debug_dir, 'debug_output.csv')

            # Copy sources into debug directory for a stable debug dataset
            try:
                if os.path.exists(src_input):
                    if not (os.path.exists(input_path) and os.path.samefile(src_input, input_path)):
                        shutil.copyfile(src_input, input_path)
                if os.path.exists(src_gps):
                    if not (os.path.exists(gps_path) and os.path.samefile(src_gps, gps_path)):
                        shutil.copyfile(src_gps, gps_path)
            except Exception:
                pass

            cp = window.control_panel

            # Preload input CSV
            cp.input_file = input_path
            cp.input_label.setText(f"✓ {os.path.basename(input_path)}")
            cp.input_label.setStyleSheet("color: green; padding: 5px;")
            cp.inputFileSelected.emit(input_path)

            # Preload GPS CSV
            cp.gps_file = gps_path
            cp.gps_label.setText(f"✓ {os.path.basename(gps_path)}")
            cp.gps_label.setStyleSheet("color: green; padding: 5px;")
            cp.gpsFileSelected.emit(gps_path)

            # Preload output CSV (debug directory)
            cp.output_file = output_path
            display_name = os.path.basename(output_path)
            if display_name.endswith('.csv'):
                display_name = display_name[:-4]
            cp.output_label.setText(f"✓ {display_name}")
            cp.output_label.setStyleSheet("color: green; padding: 5px;")
            cp.outputFileSelected.emit(output_path)

            cp._update_button_states()
            window.statusBar().showMessage("Debug mode: preloaded sample files.", 3000)
    except Exception as e:
        # Surface debug preload issues in the console without interrupting the app
        print(f"DEBUG preload failed: {e}", file=sys.stderr)
    sys.exit(app.exec())<|MERGE_RESOLUTION|>--- conflicted
+++ resolved
@@ -446,10 +446,7 @@
                 QMessageBox.warning(self, "Grouping Update Warning", str(ge))
             # 4) Refresh markers from freshly generated Parquet for the SAME K to avoid stale K=2 groups
             try:
-<<<<<<< HEAD
-=======
                 # Pass k_for_groups so markers reflect the selected K's grouping labels
->>>>>>> 70a40fdf
                 markers = self._parse_markers_from_parquet(parquet_path, k_value=k_for_groups)
                 if markers:
                     self.map_sample_widget.load_data(markers)
@@ -586,11 +583,7 @@
 
     def _parse_markers_from_parquet(self, parquet_path, k_value=None):
         """Parse markers (name, lat, lon, optional group) from Parquet output.
-<<<<<<< HEAD
-        If k_value is provided, filter rows to that K to avoid stale group values.
-=======
         If k_value is provided, filter rows by K==k_value so group labels reflect the selected K.
->>>>>>> 70a40fdf
         """
         table = pq.read_table(parquet_path)
         cols = [f.name for f in table.schema]
@@ -608,10 +601,7 @@
             return []
         select_cols = [c for c in [name_col, lat_col, lon_col, grp_col, k_col] if c]
         df = table.select(select_cols).to_pandas()
-<<<<<<< HEAD
-=======
         # If a specific K is requested, filter first so dedup picks the intended grouping
->>>>>>> 70a40fdf
         if k_value is not None and k_col in df.columns:
             df = df[df[k_col] == k_value]
         df = df.dropna(subset=[name_col, lat_col, lon_col])
