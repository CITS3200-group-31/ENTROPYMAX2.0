# Core dependencies for EntropyMax 2.0 Frontend
<<<<<<< HEAD
PyQt6
PyQt6-WebEngine
=======
PySide6
>>>>>>> aaa42d91
pyqtgraph>=0.13.3
numpy>=1.24.0
pandas>=2.0.0
folium>=0.14.0
pyarrow==18.0.0<|MERGE_RESOLUTION|>--- conflicted
+++ resolved
@@ -1,10 +1,5 @@
 # Core dependencies for EntropyMax 2.0 Frontend
-<<<<<<< HEAD
-PyQt6
-PyQt6-WebEngine
-=======
 PySide6
->>>>>>> aaa42d91
 pyqtgraph>=0.13.3
 numpy>=1.24.0
 pandas>=2.0.0
