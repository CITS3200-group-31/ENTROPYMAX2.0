--- conflicted
+++ resolved
@@ -48,15 +48,6 @@
     if (!class_table || samples <= 0 || classes <= 0 || k <= 1) return -1;
 
     int i, j;
-<<<<<<< HEAD
-    double *totsum = calloc(classes, sizeof(double));
-    double *totav  = calloc(classes, sizeof(double));
-    double *sst    = calloc(classes, sizeof(double));
-    double **clsum = calloc(k, sizeof(double*));
-    double *clsam  = calloc(k, sizeof(double));
-    double **clav  = calloc(k, sizeof(double*));
-    double **sse   = calloc(k, sizeof(double*));
-=======
     double *totsum = calloc((size_t)classes, sizeof(double));
     double *totav  = calloc((size_t)classes, sizeof(double));
     double *sst    = calloc((size_t)classes, sizeof(double));
@@ -64,20 +55,13 @@
     double *clsam  = calloc((size_t)k, sizeof(double));
     double **clav  = calloc((size_t)k, sizeof(double*));
     double **sse   = calloc((size_t)k, sizeof(double*));
->>>>>>> 92382705
 
     if (!totsum || !totav || !sst || !clsum || !clsam || !clav || !sse) return -1;
 
     for (i = 0; i < k; i++) {
-<<<<<<< HEAD
-        clsum[i] = calloc(classes, sizeof(double));
-        clav[i] = calloc(classes, sizeof(double));
-        sse[i] = calloc(classes, sizeof(double));
-=======
         clsum[i] = calloc((size_t)classes, sizeof(double));
         clav[i] = calloc((size_t)classes, sizeof(double));
         sse[i] = calloc((size_t)classes, sizeof(double));
->>>>>>> 92382705
         if (!clsum[i] || !clav[i] || !sse[i]) return -1;
     }
 
@@ -141,19 +125,11 @@
     if (perms_n > 0) {
         double perm_sum = 0.0;
         int perm_better = 0;
-<<<<<<< HEAD
-        double *perm_data = malloc(samples * (classes + 1) * sizeof(double));
-        if (!perm_data) goto cleanup;
-
-        memcpy(perm_data, class_table, samples * (classes + 1) * sizeof(double));
-        srand(seed);
-=======
         double *perm_data = malloc((size_t)samples * (size_t)(classes + 1) * sizeof(double));
         if (!perm_data) goto cleanup;
 
         memcpy(perm_data, class_table, (size_t)samples * (size_t)(classes + 1) * sizeof(double));
         srand((unsigned int)seed);
->>>>>>> 92382705
 
         for (int p = 0; p < perms_n; p++) {
             for (j = 0; j < classes; j++) {
